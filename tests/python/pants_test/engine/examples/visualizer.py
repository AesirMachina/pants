# coding=utf-8
# Copyright 2015 Pants project contributors (see CONTRIBUTORS.md).
# Licensed under the Apache License, Version 2.0 (see LICENSE).

from __future__ import (absolute_import, division, generators, nested_scopes, print_function,
                        unicode_literals, with_statement)

import os
import subprocess
import sys
from textwrap import dedent

from pants.base.cmd_line_spec_parser import CmdLineSpecParser
from pants.binaries import binary_util
from pants.engine.engine import LocalSerialEngine
from pants.engine.fs import Files, PathGlobs
from pants.engine.storage import Storage
from pants.util.contextutil import temporary_file_path
from pants_test.engine.examples.planners import setup_json_scheduler


def visualize_execution_graph(scheduler, request):
  with temporary_file_path(cleanup=False, suffix='.dot') as dot_file:
    scheduler.visualize_graph_to_file(request.roots, dot_file)
    print('dot file saved to: {}'.format(dot_file))

  with temporary_file_path(cleanup=False, suffix='.svg') as image_file:
    subprocess.check_call('dot -Tsvg -o{} {}'.format(image_file, dot_file), shell=True)
    print('svg file saved to: {}'.format(image_file))
    binary_util.ui_open(image_file)


def visualize_build_request(build_root, goals, subjects):
<<<<<<< HEAD
  scheduler, storage = setup_json_scheduler(build_root, debug=False)
=======
  scheduler = setup_json_scheduler(build_root)

>>>>>>> bdb90520
  execution_request = scheduler.build_request(goals, subjects)
  # NB: Calls `reduce` independently of `execute`, in order to render a graph before validating it.
  engine = LocalSerialEngine(scheduler, Storage.create(debug=True))
  engine.start()
  try:
    engine.reduce(execution_request)
    visualize_execution_graph(scheduler, execution_request)
  finally:
    engine.close()


def pop_build_root_and_goals(description, args):
  def usage(error_message):
    print(error_message, file=sys.stderr)
    print(dedent("""
    {}
    """.format(sys.argv[0])), file=sys.stderr)
    sys.exit(1)

  if len(args) < 2:
    usage('Must supply at least the build root path and one goal.')

  build_root = args.pop(0)

  if not os.path.isdir(build_root):
    usage('First argument must be a valid build root, {} is not a directory.'.format(build_root))
  build_root = os.path.realpath(build_root)

  def is_goal(arg): return os.path.sep not in arg

  goals = [arg for arg in args if is_goal(arg)]
  if not goals:
    usage('Must supply at least one goal.')

  return build_root, goals, [arg for arg in args if not is_goal(arg)]


def main_addresses():
  build_root, goals, args = pop_build_root_and_goals('[build root path] [goal]+ [address spec]*', sys.argv[1:])

  cmd_line_spec_parser = CmdLineSpecParser(build_root)
  spec_roots = [cmd_line_spec_parser.parse_spec(spec) for spec in args]
  visualize_build_request(build_root, goals, spec_roots)


def main_filespecs():
  build_root, goals, args = pop_build_root_and_goals('[build root path] [filespecs]*', sys.argv[1:])

  # Create PathGlobs for each arg relative to the buildroot.
  path_globs = [PathGlobs.create(Files, '', globs=[arg]) for arg in args]
  visualize_build_request(build_root, goals, path_globs)<|MERGE_RESOLUTION|>--- conflicted
+++ resolved
@@ -31,12 +31,8 @@
 
 
 def visualize_build_request(build_root, goals, subjects):
-<<<<<<< HEAD
-  scheduler, storage = setup_json_scheduler(build_root, debug=False)
-=======
   scheduler = setup_json_scheduler(build_root)
 
->>>>>>> bdb90520
   execution_request = scheduler.build_request(goals, subjects)
   # NB: Calls `reduce` independently of `execute`, in order to render a graph before validating it.
   engine = LocalSerialEngine(scheduler, Storage.create(debug=True))
