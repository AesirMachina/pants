--- conflicted
+++ resolved
@@ -180,19 +180,13 @@
     self._index(request.roots)
 
     existing_addresses = set()
-<<<<<<< HEAD
-    for state in self._scheduler.root_entries(request).values():
-      for legacy_target in maybe_list(state.value, expected_type=LegacyTarget):
+    for root, state in self._scheduler.root_entries(request).items():
+      entries = maybe_list(state.value, expected_type=LegacyTarget)
+      if not entries:
+        raise self.InvalidCommandLineSpecError(
+          'Spec {} does not match any targets.'.format(root.subject))
+      for legacy_target in entries:
         address = legacy_target.adaptor.address
-=======
-    for address_root in address_roots:
-      address_state = self._scheduler.root_entries(request)[address_root]
-      if not address_state.value:
-        raise self.InvalidCommandLineSpecError(
-          'Spec {} does not match any targets.'.format(address_root.subject))
-
-      for address in address_state.value:
->>>>>>> bdb90520
         if address not in existing_addresses:
           existing_addresses.add(address)
           yield address
