# JVM artifacts that Pants itself depends on.
# http://pantsbuild.github.io/dev_tasks.html#jvm-tool-bootstrapping

<<<<<<< HEAD
jar_library(name = 'antlr-3.4',
            jars = [jar(org = 'org.antlr', name = 'antlr', rev = '3.4')]
           )

jar_library(name = 'antlr-4',
            jars = [
              jar(org = 'org.antlr', name = 'antlr4', rev = '4.1'),
              jar(org = 'org.antlr', name = 'antlr4-runtime', rev = '4.1'),
            ])

jar_library(name = 'xalan',
            jars = [jar(org = 'xalan', name = 'xalan', rev = '2.7.1')])

jar_library(name = 'jmake',
            jars = [jar(org = 'org.pantsbuild', name = 'jmake', rev = '1.3.8-10')])

jar_library(name = 'java-compiler',
            jars = [
              jar(org = 'org.pantsbuild.tools.compiler', name = 'java-compiler', rev = '0.0.1')
            ])

jar_library(name = 'nailgun-server',
            jars = [jar(org = 'com.martiansoftware', name = 'nailgun-server', rev = '0.9.1')])

jar_library(name = 'emma',
            jars = [jar(org = 'emma', name = 'emma', rev = '2.1.5320')])

# The Cobertura jar needs all its dependencies when instrumenting code.
jar_library(name = 'cobertura-instrument',
            jars = [
              jar(
                org = 'net.sourceforge.cobertura',
                name = 'cobertura',
                rev = '2.1.1'),
              jar(org = 'org.slf4j', name = 'slf4j-simple', rev = '1.7.5'),
            ])

# Instrumented code needs cobertura.jar in the classpath to run, but not most of the dependencies.
jar_library(name = 'cobertura-run',
            jars = [
              jar(
                org = 'net.sourceforge.cobertura',
                name = 'cobertura',
                rev = '2.1.1',
                intransitive = True),
              jar(org = 'org.slf4j', name = 'slf4j-simple', rev = '1.7.5'),
            ])

jar_library(name = 'cobertura-report',
            jars = [
              jar(
                org = 'net.sourceforge.cobertura',
                name = 'cobertura',
                rev = '2.1.1')
            ])

jar_library(name = 'benchmark-caliper-0.5',
            jars = [
              # TODO (Eric Ayers) Caliper is old. Add jmh support?
              # The caliper tool is shaded, and so shouldn't interfere with Guava 16.
              jar(org = 'com.google.caliper', name = 'caliper', rev = '0.5-rc1'),
            ])

jar_library(name = 'benchmark-java-allocation-instrumenter-2.1',
            jars = [
              jar(
                org = 'com.google.code.java-allocation-instrumenter',
                name = 'java-allocation-instrumenter',
                rev = '2.1',
                intransitive = True,
              )])

SBT_REV = '0.13.10-stuhood-java-invalidation-repro-1441992827'
#SBT_REV = '0.13.9'

jar_library(name = 'zinc',
            jars = [
              jar(org = 'org.pantsbuild', name = 'zinc', rev = 'stuhood-1441943668'),
            ])

jar_library(name = 'compiler-interface',
            jars = [
              jar(org = 'org.scala-sbt', name = 'compiler-interface', rev = SBT_REV,
                  classifier='sources',
                  # We just want the single compiler-interface jar and not its dep on scala-lang
                  intransitive=True)
            ])

jar_library(name = 'sbt-interface',
            jars = [
              jar(org = 'org.scala-sbt', name = 'interface', rev = SBT_REV,
                  # We just want the single sbt-interface jar and not its dep on scala-lang
                  intransitive=True)
            ])

=======
>>>>>>> 0358c454
# common rev for all org.scala-lang%* artifacts
SCALA_REV = '2.10.4'

jar_library(name = 'scala-compiler',
            jars = [
              jar(org = 'org.scala-lang', name = 'scala-compiler', rev = SCALA_REV),
            ])

jar_library(name = 'scala-library',
            jars = [
              jar(org = 'org.scala-lang', name = 'scala-library', rev = SCALA_REV),
            ])

jar_library(name = 'scala-repl',
            jars = [
              jar(org = 'org.scala-lang', name = 'jline', rev = SCALA_REV, intransitive = True),
            ],
            dependencies = [
              ':scala-compiler',
              ':scala-library',
            ])

jar_library(name = 'scalastyle',
            jars = [
              jar(org='org.scalastyle', name='scalastyle_2.10', rev='0.3.2')
            ])

jar_library(name = 'scrooge-gen',
            jars = [
              jar(org='com.twitter', name='scrooge-generator_2.10', rev='3.20.0')
                # scrooge requires libthrift 0.5.0-1 which is not available on
                # the default maven repos. Force scrooge to use the lib thirft used
                # by pants: 3rdparty:thrift
                .exclude(org = 'org.apache.thrift', name = 'libthrift')
            ],
            dependencies = [
              '3rdparty:thrift',
            ])

jar_library(name = 'scrooge-linter',
            jars = [
              jar(org='com.twitter', name='scrooge-linter_2.10', rev='3.20.0')
                .exclude(org = 'org.apache.thrift', name = 'libthrift')
            ],
            dependencies = [
              '3rdparty:thrift',
            ])<|MERGE_RESOLUTION|>--- conflicted
+++ resolved
@@ -1,104 +1,6 @@
 # JVM artifacts that Pants itself depends on.
 # http://pantsbuild.github.io/dev_tasks.html#jvm-tool-bootstrapping
 
-<<<<<<< HEAD
-jar_library(name = 'antlr-3.4',
-            jars = [jar(org = 'org.antlr', name = 'antlr', rev = '3.4')]
-           )
-
-jar_library(name = 'antlr-4',
-            jars = [
-              jar(org = 'org.antlr', name = 'antlr4', rev = '4.1'),
-              jar(org = 'org.antlr', name = 'antlr4-runtime', rev = '4.1'),
-            ])
-
-jar_library(name = 'xalan',
-            jars = [jar(org = 'xalan', name = 'xalan', rev = '2.7.1')])
-
-jar_library(name = 'jmake',
-            jars = [jar(org = 'org.pantsbuild', name = 'jmake', rev = '1.3.8-10')])
-
-jar_library(name = 'java-compiler',
-            jars = [
-              jar(org = 'org.pantsbuild.tools.compiler', name = 'java-compiler', rev = '0.0.1')
-            ])
-
-jar_library(name = 'nailgun-server',
-            jars = [jar(org = 'com.martiansoftware', name = 'nailgun-server', rev = '0.9.1')])
-
-jar_library(name = 'emma',
-            jars = [jar(org = 'emma', name = 'emma', rev = '2.1.5320')])
-
-# The Cobertura jar needs all its dependencies when instrumenting code.
-jar_library(name = 'cobertura-instrument',
-            jars = [
-              jar(
-                org = 'net.sourceforge.cobertura',
-                name = 'cobertura',
-                rev = '2.1.1'),
-              jar(org = 'org.slf4j', name = 'slf4j-simple', rev = '1.7.5'),
-            ])
-
-# Instrumented code needs cobertura.jar in the classpath to run, but not most of the dependencies.
-jar_library(name = 'cobertura-run',
-            jars = [
-              jar(
-                org = 'net.sourceforge.cobertura',
-                name = 'cobertura',
-                rev = '2.1.1',
-                intransitive = True),
-              jar(org = 'org.slf4j', name = 'slf4j-simple', rev = '1.7.5'),
-            ])
-
-jar_library(name = 'cobertura-report',
-            jars = [
-              jar(
-                org = 'net.sourceforge.cobertura',
-                name = 'cobertura',
-                rev = '2.1.1')
-            ])
-
-jar_library(name = 'benchmark-caliper-0.5',
-            jars = [
-              # TODO (Eric Ayers) Caliper is old. Add jmh support?
-              # The caliper tool is shaded, and so shouldn't interfere with Guava 16.
-              jar(org = 'com.google.caliper', name = 'caliper', rev = '0.5-rc1'),
-            ])
-
-jar_library(name = 'benchmark-java-allocation-instrumenter-2.1',
-            jars = [
-              jar(
-                org = 'com.google.code.java-allocation-instrumenter',
-                name = 'java-allocation-instrumenter',
-                rev = '2.1',
-                intransitive = True,
-              )])
-
-SBT_REV = '0.13.10-stuhood-java-invalidation-repro-1441992827'
-#SBT_REV = '0.13.9'
-
-jar_library(name = 'zinc',
-            jars = [
-              jar(org = 'org.pantsbuild', name = 'zinc', rev = 'stuhood-1441943668'),
-            ])
-
-jar_library(name = 'compiler-interface',
-            jars = [
-              jar(org = 'org.scala-sbt', name = 'compiler-interface', rev = SBT_REV,
-                  classifier='sources',
-                  # We just want the single compiler-interface jar and not its dep on scala-lang
-                  intransitive=True)
-            ])
-
-jar_library(name = 'sbt-interface',
-            jars = [
-              jar(org = 'org.scala-sbt', name = 'interface', rev = SBT_REV,
-                  # We just want the single sbt-interface jar and not its dep on scala-lang
-                  intransitive=True)
-            ])
-
-=======
->>>>>>> 0358c454
 # common rev for all org.scala-lang%* artifacts
 SCALA_REV = '2.10.4'
 
