--- conflicted
+++ resolved
@@ -54,11 +54,6 @@
     with closing(self.storage) as storage:
       key = storage.put(self.TEST_PATH)
       self.assertEquals(self.TEST_PATH, storage.get(key))
-<<<<<<< HEAD
-      # The deserialized blob is equal by not the same as the input data.
-      self.assertFalse(storage.get(key) is self.TEST_PATH)
-=======
->>>>>>> aa01643b
 
       with self.assertRaises(InvalidKeyError):
         self.assertFalse(storage.get(self.TEST_KEY))
@@ -109,12 +104,7 @@
       self.cache.put(request_key, self.result)
 
       self.assertEquals(self.result, self.cache.get(self.request)[1])
-<<<<<<< HEAD
-      self.assertIsNot(self.result, self.cache.get(self.request)[1])
-      self._assert_hits_misses(hits=2, misses=1)
-=======
       self._assert_hits_misses(hits=1, misses=1)
->>>>>>> aa01643b
 
   def test_failure_to_update_mapping(self):
     """Verify we can access cached result only if we save both result and the key mapping."""
