# coding=utf-8
# Copyright 2015 Pants project contributors (see CONTRIBUTORS.md).
# Licensed under the Apache License, Version 2.0 (see LICENSE).

from __future__ import (absolute_import, division, generators, nested_scopes, print_function,
                        unicode_literals, with_statement)

import logging
import threading
import time
from collections import defaultdict, deque
from contextlib import contextmanager

from pants.base.specs import DescendantAddresses, SiblingAddresses, SingleAddress
from pants.build_graph.address import Address
from pants.engine.addressable import Addresses
from pants.engine.fs import PathGlobs
from pants.engine.nodes import (DependenciesNode, FilesystemNode, Node, Noop, Return, SelectNode,
                                State, StepContext, TaskNode, Throw, Waiting)
from pants.engine.objects import Closable
from pants.util.objects import datatype


logger = logging.getLogger(__name__)


class CompletedNodeException(ValueError):
  """Indicates an attempt to change a Node that is already completed."""


class IncompleteDependencyException(ValueError):
  """Indicates an attempt to complete a Node that has incomplete dependencies."""


class ProductGraph(object):

  class _Entry(object):
    """An entry representing a Node in the ProductGraph.

    Equality for this object is intentionally `identity` for efficiency purposes: structural
    equality can be implemented by comparing the result of the `structure` method.
    """
    __slots__ = ('node', 'state', 'dependencies', 'dependents', 'cyclic_dependencies')

    def __init__(self, node):
      self.node = node
      # The computed value for a Node: if a Node hasn't been computed yet, it will be None.
      self.state = None
      # Sets of dependency/dependent _Entry objects.
      self.dependencies = set()
      self.dependents = set()
      # Illegal/cyclic dependency Nodes. We prevent cyclic dependencies from being introduced into the
      # dependencies/dependents lists themselves, but track them independently in order to provide
      # context specific error messages when they are introduced.
      self.cyclic_dependencies = set()

    def structure(self):
      return (self.node,
              self.state,
              {d.node for d in self.dependencies},
              {d.node for d in self.dependents},
              self.cyclic_dependencies)

  def __init__(self, validator=None):
    self._validator = validator or Node.validate_node
    # A dict of Node->_Entry.
    self._nodes = dict()

  def __len__(self):
    return len(self._nodes)

  def is_complete(self, node):
    entry = self._nodes.get(node, None)
    return entry and entry.state is not None

  def state(self, node):
    entry = self._nodes.get(node, None)
    if not entry:
      return None
    return entry.state

  def update_state(self, node, state):
    """Updates the Node with the given State, creating any Nodes which do not already exist."""
    entry = self._ensure_entry(node)
    if entry.state is not None:
      # It's important not to allow state changes on completed Nodes, because that invariant
      # is used in cycle detection to avoid walking into completed Nodes.
      raise CompletedNodeException('Node {} is already completed:\n  {}\n  {}'
                                   .format(node, entry.state, state))

    if type(state) in [Return, Throw, Noop]:
      # Validate that a completed Node depends only on other completed Nodes.
      for dep in entry.dependencies:
        if dep.state is None:
          raise IncompleteDependencyException(
              'Cannot complete {} with {} while it has an incomplete dep:\n  {}'
                .format(node, state, dep.node))
      entry.state = state
    elif type(state) is Waiting:
      self._add_dependencies(entry, state.dependencies)
    else:
      raise State.raise_unrecognized(state)

  def _detect_cycle(self, src, dest):
    """Detect whether adding an edge from src to dest would create a cycle.

    :param src: Source entry: must exist in the graph.
    :param dest: Destination entry: must exist in the graph.

    Returns True if a cycle would be created by adding an edge from src->dest.
    """
    # We disallow adding new edges outbound from completed Nodes, and no completed Node can have
    # a path to an uncompleted Node. Thus, we can truncate our search for cycles at any completed
    # Node.
    is_not_completed = lambda e: e.state is None
    for entry in self._walk_entries([dest], entry_predicate=is_not_completed):
      if entry is src:
        print('>>> found a cycle between {} and {}!'.format(src.node, dest.node))
        return True
    return False

  def _ensure_entry(self, node):
    """Returns the Entry for the given Node, creating it if it does not already exist."""
    entry = self._nodes.get(node, None)
    if not entry:
      self._validator(node)
      self._nodes[node] = entry = self._Entry(node)
    return entry

  def _add_dependencies(self, node_entry, dependencies):
    """Adds dependency edges from the given src Node to the given dependency Nodes.

    Executes cycle detection: if adding one of the given dependencies would create
    a cycle, then the _source_ Node is marked as a Noop with an error indicating the
    cycle path, and the dependencies are not introduced.
    """

    # Add deps. Any deps which would cause a cycle are added to cyclic_dependencies instead,
    # and ignored except for the purposes of Step execution.
    for dependency in dependencies:
      dependency_entry = self._ensure_entry(dependency)
      if dependency_entry in node_entry.dependencies:
        continue

      if self._detect_cycle(node_entry, dependency_entry):
        node_entry.cyclic_dependencies.add(dependency)
      else:
        node_entry.dependencies.add(dependency_entry)
        dependency_entry.dependents.add(node_entry)

  def completed_nodes(self):
    """In linear time, yields the states of any Nodes which have completed."""
    for node, entry in self._nodes.items():
      if entry.state is not None:
        yield node, entry.state

  def dependents(self):
    """In linear time, yields the dependents lists for all Nodes."""
    for node, entry in self._nodes.items():
      yield node, [d.node for d in entry.dependents]

  def dependencies(self):
    """In linear time, yields the dependencies lists for all Nodes."""
    for node, entry in self._nodes.items():
      yield node, [d.node for d in entry.dependencies]

  def cyclic_dependencies(self):
    """In linear time, yields the cyclic_dependencies lists for all Nodes."""
    for node, entry in self._nodes.items():
      yield node, entry.cyclic_dependencies

  def dependents_of(self, node):
    entry = self._nodes.get(node, None)
    if entry:
      for d in entry.dependents:
        yield d.node

  def dependencies_of(self, node):
    entry = self._nodes.get(node, None)
    if entry:
      for d in entry.dependencies:
        yield d.node

  def cyclic_dependencies_of(self, node):
    entry = self._nodes.get(node, None)
    if not entry:
      return set()
    return entry.cyclic_dependencies

  def invalidate(self, predicate=None):
    """Invalidate nodes and their subgraph of dependents given a predicate.

    :param func predicate: A predicate that matches Node objects for all nodes in the graph.
    """
    def _sever_dependents(entry):
      for associated_entry in entry.dependencies:
        associated_entry.dependents.discard(entry)

    def _delete_node(entry):
      actual_entry = self._nodes.pop(entry.node)
      assert entry is actual_entry

    def all_predicate(node, state): return True
    predicate = predicate or all_predicate

    invalidated_root_entries = list(entry for entry in self._nodes.values()
                                    if predicate(entry.node, entry.state))
    invalidated_entries = list(entry for entry in self._walk_entries(invalidated_root_entries,
                                                                     lambda _: True,
                                                                     dependents=True))

    # Sever dependee->dependent relationships in the graph for all given invalidated nodes.
    for entry in invalidated_entries:
      _sever_dependents(entry)

    # Delete all nodes based on a backwards walk of the graph from all matching invalidated roots.
    for entry in invalidated_entries:
      logger.debug('invalidating node: %r', entry.node)
      _delete_node(entry)

    invalidated_count = len(invalidated_entries)
    logger.info('invalidated {} of {} nodes'.format(invalidated_count, len(self)))
    return invalidated_count

  def invalidate_files(self, filenames):
    """Given a set of changed filenames, invalidate all related FilesystemNodes in the graph."""
    subjects = set(FilesystemNode.generate_subjects(filenames))
    logger.debug('generated invalidation subjects: %s', subjects)

    def predicate(node, state):
      return type(node) is FilesystemNode and node.subject in subjects

    return self.invalidate(predicate)

  def walk(self, roots, predicate=None, dependents=False):
    """Yields Nodes and their States depth-first in pre-order, starting from the given roots.

    Each node entry is a tuple of (Node, State).

    The given predicate is applied to entries, and eliminates the subgraphs represented by nodes
    that don't match it. The default predicate eliminates all `Noop` subgraphs.
    """
    def _default_entry_predicate(entry):
      return type(entry.state) is not Noop
    def _entry_predicate(entry):
      return predicate(entry.node, entry.state)
    entry_predicate = _entry_predicate if predicate else _default_entry_predicate

    root_entries = []
    for root in roots:
      entry = self._nodes.get(root, None)
      if entry:
        root_entries.append(entry)

    for entry in self._walk_entries(root_entries, entry_predicate, dependents=dependents):
      yield (entry.node, entry.state)

  def _walk_entries(self, root_entries, entry_predicate, dependents=False):
    stack = deque(root_entries)
    walked = set()
    while stack:
      entry = stack.pop()
      if entry in walked:
        continue
      walked.add(entry)
      if not entry_predicate(entry):
        continue
      stack.extend(entry.dependents if dependents else entry.dependencies)

      yield entry

  def visualize(self, roots):
    """Visualize a graph walk by generating graphviz `dot` output.

    :param iterable roots: An iterable of the root nodes to begin the graph walk from.
    """
    viz_colors = {}
    viz_color_scheme = 'set312'  # NB: There are only 12 colors in `set312`.
    viz_max_colors = 12

    def format_color(node, node_state):
      if type(node_state) is Throw:
        return 'tomato'
      elif type(node_state) is Noop:
        return 'white'
      return viz_colors.setdefault(node.product, (len(viz_colors) % viz_max_colors) + 1)

    def format_type(node):
      return node.func.__name__ if type(node) is TaskNode else type(node).__name__

    def format_subject(node):
      if node.variants:
        return '({})@{}'.format(node.subject,
                                ','.join('{}={}'.format(k, v) for k, v in node.variants))
      else:
        return '({})'.format(node.subject)

    def format_product(node):
      if type(node) is SelectNode and node.variant_key:
        return '{}@{}'.format(node.product.__name__, node.variant_key)
      return node.product.__name__

    def format_node(node, state):
      return '{}:{}:{} == {}'.format(format_product(node),
                                     format_subject(node),
                                     format_type(node),
                                     str(state).replace('"', '\\"'))

    yield 'digraph plans {'
    yield '  node[colorscheme={}];'.format(viz_color_scheme)
    yield '  concentrate=true;'
    yield '  rankdir=LR;'

    predicate = lambda n, s: True #type(s) is not Noop

    for (node, node_state) in self.walk(roots, predicate=predicate):
      node_str = format_node(node, node_state)

      yield ' "{}" [style=filled, fillcolor={}];'.format(node_str, format_color(node, node_state))

      for deps in (self.dependencies_of(node), self.cyclic_dependencies_of(node)):
        for dep in deps:
          dep_state = self.state(dep)
          if not predicate(dep, dep_state):
            continue
          yield '  "{}" -> "{}"'.format(node_str, format_node(dep, dep_state))

    yield '}'


class ExecutionRequest(datatype('ExecutionRequest', ['roots'])):
  """Holds the roots for an execution, which might have been requested by a user.

  To create an ExecutionRequest, see `LocalScheduler.build_request` (which performs goal
  translation) or `LocalScheduler.execution_request`.

  :param roots: Root Nodes for this request.
  :type roots: list of :class:`pants.engine.nodes.Node`
  """


class Promise(object):
  """An extremely simple _non-threadsafe_ Promise class."""

  def __init__(self):
    self._success = None
    self._failure = None
    self._is_complete = False

  def is_complete(self):
    return self._is_complete

  def success(self, success):
    self._success = success
    self._is_complete = True

  def failure(self, exception):
    self._failure = exception
    self._is_complete = True

  def get(self):
    """Returns the resulting value, or raises the resulting exception."""
    if not self._is_complete:
      raise ValueError('{} has not been completed.'.format(self))
    if self._failure:
      raise self._failure
    else:
      return self._success


class NodeBuilder(Closable):
  """Holds an index of tasks used to instantiate TaskNodes."""

  @classmethod
  def create(cls, tasks):
    """Indexes tasks by their output type."""
    serializable_tasks = defaultdict(set)
    for output_type, input_selects, task in tasks:
      serializable_tasks[output_type].add((task, tuple(input_selects)))
    return cls(serializable_tasks)

  def __init__(self, tasks):
    self._tasks = tasks

  def gen_nodes(self, subject, product, variants):
    if FilesystemNode.is_filesystem_pair(type(subject), product):
      # Native filesystem operations.
      yield FilesystemNode(subject, product, variants)
    else:
      # Tasks.
      for task, anded_clause in self._tasks[product]:
        yield TaskNode(subject, product, variants, task, anded_clause)


class StepRequest(datatype('Step', ['step_id', 'node', 'dependencies', 'inline_nodes', 'project_tree'])):
  """Additional inputs needed to run Node.step for the given Node.

  TODO: Unclear why this has a ProjectTree reference; should be passed in by the Engine.

  :param step_id: A unique id for the step, to ease comparison.
  :param node: The Node instance that will run.
  :param dependencies: The declared dependencies of the Node from previous Waiting steps.
  :param inline_nodes: See `LocalScheduler._inline_nodes`.
  :param project_tree: A FileSystemProjectTree instance.
  """

  def __call__(self, node_builder):
    """Called by the Engine in order to execute this Step."""
    step_context = StepContext(node_builder, self.project_tree, self.dependencies, self.inline_nodes)
    print('>>> stepping {}'.format(self.node))
    state = self.node.step(step_context)
    print('>>> ...got {}'.format(state))
    return StepResult(state)

  def __eq__(self, other):
    return type(self) == type(other) and self.step_id == other.step_id

  def __ne__(self, other):
    return not (self == other)

  def __hash__(self):
    return hash(self.step_id)


class StepResult(datatype('Step', ['state'])):
  """The result of running a Step, passed back to the Scheduler via the Promise class.

  :param state: The State value returned by the Step.
  """


class LocalScheduler(object):
  """A scheduler that expands a ProductGraph by executing user defined tasks."""

<<<<<<< HEAD
  def __init__(self,
               goals,
               tasks,
               storage,
               project_tree,
               graph_lock=None,
               inline_nodes=True,
               graph_validator=None):
=======
  def __init__(self, goals, tasks, project_tree, graph_lock=None, graph_validator=None):
>>>>>>> bdb90520
    """
    :param goals: A dict from a goal name to a product type. A goal is just an alias for a
           particular (possibly synthetic) product.
    :param tasks: A set of (output, input selection clause, task function) triples which
           is used to compute values in the product graph.
    :param project_tree: An instance of ProjectTree for the current build root.
    :param graph_lock: A re-entrant lock to use for guarding access to the internal ProductGraph
                       instance. Defaults to creating a new threading.RLock().
    :param inline_nodes: Whether to inline execution of `inlineable` Nodes. This improves
                         performance, but can make debugging more difficult because the entire
                         execution history is not recorded in the ProductGraph.
    :param graph_validator: A validator that runs over the entire graph after every scheduling
                            attempt. Very expensive, very experimental.
    """
    self._products_by_goal = goals
    self._tasks = tasks
    self._project_tree = project_tree
    self._node_builder = NodeBuilder.create(self._tasks)

    self._graph_validator = graph_validator
    self._product_graph = ProductGraph()
    self._product_graph_lock = graph_lock or threading.RLock()
    self._inline_nodes = inline_nodes
    self._step_id = 0

  def visualize_graph_to_file(self, roots, filename):
    """Visualize a graph walk by writing graphviz `dot` output to a file.

    :param iterable roots: An iterable of the root nodes to begin the graph walk from.
    :param str filename: The filename to output the graphviz output to.
    """
    with self._product_graph_lock, open(filename, 'wb') as fh:
      for line in self.product_graph.visualize(roots):
        fh.write(line)
        fh.write('\n')

  def _create_step(self, node):
    """Creates a Step and Promise with the currently available dependencies of the given Node.

    If the dependencies of a Node are not available, returns None.

    TODO: Content addressing node and its dependencies should only happen if node is cacheable
      or in a multi-process environment.
    """
    Node.validate_node(node)

    # See whether all of the dependencies for the node are available.
    deps = dict()
    for dep in self._product_graph.dependencies_of(node):
      state = self._product_graph.state(dep)
      if state is None:
        return None
      deps[dep] = state
    # Additionally, include Noops for any dependencies that were cyclic.
    for dep in self._product_graph.cyclic_dependencies_of(node):
      deps[dep] = Noop.cycle(node, dep)

    # Ready.
    self._step_id += 1
    return (StepRequest(self._step_id, node, deps, self._inline_nodes, self._project_tree), Promise())

  def node_builder(self):
    """Return the NodeBuilder instance for this Scheduler.

    A NodeBuilder is a relatively heavyweight object (since it contains an index of all
    registered tasks), so it should be used for the execution of multiple Steps.
    """
    return self._node_builder

  def build_request(self, goals, subjects):
    """Translate the given goal names into product types, and return an ExecutionRequest.

    :param goals: The list of goal names supplied on the command line.
    :type goals: list of string
    :param subjects: A list of Spec and/or PathGlobs objects.
    :type subject: list of :class:`pants.base.specs.Spec`, `pants.build_graph.Address`, and/or
      :class:`pants.engine.fs.PathGlobs` objects.
    :returns: An ExecutionRequest for the given goals and subjects.
    """
    return self.execution_request([self._products_by_goal[goal_name] for goal_name in goals],
                                  subjects)

  def execution_request(self, products, subjects):
    """Create and return an ExecutionRequest for the given products and subjects.

    The resulting ExecutionRequest object will contain keys tied to this scheduler's ProductGraph, and
    so it will not be directly usable with other scheduler instances without being re-created.

    An ExecutionRequest for an Address represents exactly one product output, as does SingleAddress. But
    we differentiate between them here in order to normalize the output for all Spec objects
    as "list of product".

    :param products: A list of product types to request for the roots.
    :type products: list of types
    :param subjects: A list of Spec and/or PathGlobs objects.
    :type subject: list of :class:`pants.base.specs.Spec`, `pants.build_graph.Address`, and/or
      :class:`pants.engine.fs.PathGlobs` objects.
    :returns: An ExecutionRequest for the given products and subjects.
    """

    # Determine the root Nodes for the products and subjects selected by the goals and specs.
    def roots():
      for subject in subjects:
        for product in products:
          if type(subject) is Address:
            yield SelectNode(subject, product, None, None)
          elif type(subject) in [SingleAddress, SiblingAddresses, DescendantAddresses]:
            yield DependenciesNode(subject, product, None, Addresses, None)
          elif type(subject) is PathGlobs:
            yield DependenciesNode(subject, product, None, subject.ftype, None)
          else:
            raise ValueError('Unsupported root subject type: {}'.format(subject))

    return ExecutionRequest(tuple(roots()))

  @property
  def product_graph(self):
    return self._product_graph

  @contextmanager
  def locked(self):
    with self._product_graph_lock:
      yield

  def root_entries(self, execution_request):
    """Returns the roots for the given ExecutionRequest as a dict from Node to State."""
    with self._product_graph_lock:
      return {root: self._product_graph.state(root) for root in execution_request.roots}

  def _complete_step(self, node, step_result):
    """Given a StepResult for the given Node, complete the step."""
    result = step_result.state
    # Update the Node's state in the graph.
    self._product_graph.update_state(node, result)

  def invalidate_files(self, filenames):
    """Calls `ProductGraph.invalidate_files()` against an internal ProductGraph instance
    under protection of a scheduler-level lock."""
    with self._product_graph_lock:
      return self._product_graph.invalidate_files(filenames)

  def schedule(self, execution_request):
    """Yields batches of Steps until the roots specified by the request have been completed.

    This method should be called by exactly one scheduling thread, but the Step objects returned
    by this method are intended to be executed in multiple threads, and then satisfied by the
    scheduling thread.
    """
    # A dict from Node to a possibly executing Step. Only one Step exists for a Node at a time.
    outstanding = {}
    # Nodes that might need to have Steps created (after any outstanding Step returns).
    candidates = set(execution_request.roots)

    with self._product_graph_lock:
      # Yield nodes that are ready, and then compute new ones.
      scheduling_iterations = 0
      start_time = time.time()
      while True:
        # Create Steps for candidates that are ready to run, and not already running.
        ready = dict()
        for candidate_node in list(candidates):
          if candidate_node in outstanding:
            # Node is still a candidate, but is currently running.
            continue
          if self._product_graph.is_complete(candidate_node):
            # Node has already completed.
            candidates.discard(candidate_node)
            continue
          # Create a step if all dependencies are available; otherwise, can assume they are
          # outstanding, and will cause this Node to become a candidate again later.
          candidate_step = self._create_step(candidate_node)
          if candidate_step is not None:
            ready[candidate_node] = candidate_step
          candidates.discard(candidate_node)

        if not ready and not outstanding:
          # Finished.
          break
        yield ready.values()
        scheduling_iterations += 1
        outstanding.update(ready)

        # Finalize completed Steps.
        for node, entry in outstanding.items()[:]:
          step, promise = entry
          if not promise.is_complete():
            continue
          # The step has completed; see whether the Node is completed.
          outstanding.pop(node)
          self._complete_step(step.node, promise.get())
          if self._product_graph.is_complete(step.node):
            # The Node is completed: mark any of its dependents as candidates for Steps.
            candidates.update(d for d in self._product_graph.dependents_of(step.node))
          else:
            # Waiting on dependencies.
            # TODO: add a helper method to get completed without lookups in the Nodes dict.
            incomplete_deps = [d for d in self._product_graph.dependencies_of(step.node)
                               if not self._product_graph.is_complete(d)]
            if incomplete_deps:
              # Mark incomplete deps as candidates for Steps.
              candidates.update(incomplete_deps)
            else:
              # All deps are already completed: mark this Node as a candidate for another step.
              candidates.add(step.node)

      logger.debug(
        'ran %s scheduling iterations in %f seconds. '
        'there have been %s total steps for %s total nodes.',
        scheduling_iterations,
        time.time() - start_time,
        self._step_id,
        len(self._product_graph)
      )

      if self._graph_validator is not None:
        self._graph_validator.validate(self._product_graph)<|MERGE_RESOLUTION|>--- conflicted
+++ resolved
@@ -432,18 +432,13 @@
 class LocalScheduler(object):
   """A scheduler that expands a ProductGraph by executing user defined tasks."""
 
-<<<<<<< HEAD
   def __init__(self,
                goals,
                tasks,
-               storage,
                project_tree,
                graph_lock=None,
                inline_nodes=True,
                graph_validator=None):
-=======
-  def __init__(self, goals, tasks, project_tree, graph_lock=None, graph_validator=None):
->>>>>>> bdb90520
     """
     :param goals: A dict from a goal name to a product type. A goal is just an alias for a
            particular (possibly synthetic) product.
