--- conflicted
+++ resolved
@@ -6,11 +6,8 @@
                         unicode_literals, with_statement)
 
 import itertools
-<<<<<<< HEAD
 import shutil
 import os
-=======
->>>>>>> 953cb128
 import sys
 from collections import OrderedDict, defaultdict
 from hashlib import sha1
@@ -364,13 +361,8 @@
 
         # Register products for all the valid targets.
         # We register as we go, so dependency checking code can use this data.
-<<<<<<< HEAD
-        valid_targets = list(set(relevant_targets) - set(invalid_targets))
+        valid_targets = [vt.target for vt in invalidation_check.all_vts if vt.valid]
         valid_compile_contexts = [self.compile_context(t) for t in valid_targets]
-=======
-        valid_targets = [vt.target for vt in invalidation_check.all_vts if vt.valid]
-        valid_compile_contexts = [self._strategy.compile_context(t) for t in valid_targets]
->>>>>>> 953cb128
         self._register_vts(valid_compile_contexts)
 
         # Invoke the strategy to execute compilations for invalid targets.
@@ -378,26 +370,15 @@
             if self.artifact_cache_reads_enabled() else None)
         update_artifact_cache_vts_work = (self.get_update_artifact_cache_work
             if self.artifact_cache_writes_enabled() else None)
-<<<<<<< HEAD
         self.compile_chunk(invalidation_check,
                            self.context.targets(),
                            relevant_targets,
                            invalid_targets,
                            self.extra_compile_time_classpath_elements(),
+                           check_vts,
                            self._compile_vts,
                            self._register_vts,
                            update_artifact_cache_vts_work)
-=======
-        self._strategy.compile_chunk(invalidation_check,
-                                     self.context.targets(),
-                                     relevant_targets,
-                                     invalid_targets,
-                                     self.extra_compile_time_classpath_elements(),
-                                     check_vts,
-                                     self._compile_vts,
-                                     self._register_vts,
-                                     update_artifact_cache_vts_work)
->>>>>>> 953cb128
       else:
         # Nothing to build. Register products for all the targets in one go.
         self._register_vts([self.compile_context(t) for t in relevant_targets])
@@ -484,15 +465,11 @@
                      log_file, settings)
 
   def check_artifact_cache(self, vts):
-<<<<<<< HEAD
     post_process_cached_vts = lambda cvts: self.post_process_cached_vts(cvts)
-    return self.do_check_artifact_cache(vts, post_process_cached_vts=post_process_cached_vts)
-=======
-    post_process_cached_vts = lambda cvts: self._strategy.post_process_cached_vts(cvts)
-    cache_hit_callback=self._strategy.create_cache_hit_callback(vts)
-    return self.do_check_artifact_cache(vts, post_process_cached_vts=post_process_cached_vts,
+    cache_hit_callback = self.create_cache_hit_callback(vts)
+    return self.do_check_artifact_cache(vts,
+                                        post_process_cached_vts=post_process_cached_vts,
                                         cache_hit_callback=cache_hit_callback)
->>>>>>> 953cb128
 
   def post_process_cached_vts(self, cached_vts):
     """Localizes the fetched analysis for targets we found in the cache.
