# coding=utf-8
# Copyright 2015 Pants project contributors (see CONTRIBUTORS.md).
# Licensed under the Apache License, Version 2.0 (see LICENSE).

from __future__ import (absolute_import, division, generators, nested_scopes, print_function,
                        unicode_literals, with_statement)

import os

from twitter.common.collections import OrderedSet

from pants.backend.jvm.targets.exclude import Exclude
from pants.backend.jvm.targets.jvm_target import JvmTarget
from pants.base.exceptions import TaskError
from pants.goal.products import UnionProducts


class ClasspathEntry(object):
  """Represents a java classpath entry."""

  def __init__(self, path):
    self._path = path

  @property
  def path(self):
    """Returns the pants internal path of this classpath entry.

    Suitable for use in constructing classpaths for pants executions and pants generated artifacts.

    :rtype: string
    """
    return self._path

  def is_excluded_by(self, excludes):
    """Returns `True` if this classpath entry should be excluded given the `excludes` in play.

    :param excludes: The excludes to check this classpath entry against.
    :type excludes: list of :class:`pants.backend.jvm.targets.exclude.Exclude`
    :rtype: bool
    """
    return False

  def __hash__(self):
    return hash(self.path)

  def __eq__(self, other):
    return isinstance(other, ClasspathEntry) and self.path == other.path

  def __ne__(self, other):
    return not self == other

  def __repr__(self):
    return 'ClasspathEntry(path={!r})'.format(self.path)


class ArtifactClasspathEntry(ClasspathEntry):
  """Represents a resolved third party classpath entry."""

  def __init__(self, path, coordinate, cache_path):
    super(ArtifactClasspathEntry, self).__init__(path)
    self._coordinate = coordinate
    self._cache_path = cache_path

  @property
  def coordinate(self):
    """Returns the maven coordinate that used to resolve this classpath entry's artifact.

    :rtype: :class:`pants.backend.jvm.jar_dependency_utils.M2Coordinate`
    """
    return self._coordinate

  @property
  def cache_path(self):
    """Returns the external cache path of this classpath entry.

    For example, the `~/.m2/repository` or `~/.ivy2/cache` location of the resolved artifact for
    maven and ivy resolvers respectively.

    Suitable for use in constructing classpaths for external tools that should not be subject to
    potential volatility in pants own internal caches.

    :rtype: string
    """
    return self._cache_path

  def is_excluded_by(self, excludes):
    return any(_matches_exclude(self.coordinate, exclude) for exclude in excludes)

  def __hash__(self):
    return hash((self.path, self.coordinate, self.cache_path))

  def __eq__(self, other):
    return (isinstance(other, ArtifactClasspathEntry) and
            self.path == other.path and
            self.coordinate == other.coordinate and
            self.cache_path == other.cache_path)

  def __ne__(self, other):
    return not self == other

  def __repr__(self):
    return ('ArtifactClasspathEntry(path={!r}, coordinate={!r}, cache_path={!r})'
            .format(self.path, self.coordinate, self.cache_path))


def _matches_exclude(coordinate, exclude):
  if not coordinate.org == exclude.org:
    return False

  if not exclude.name:
    return True
  if coordinate.name == exclude.name:
    return True
  return False


def _not_excluded_filter(excludes):
  def not_excluded(path_tuple):
    conf, classpath_entry = path_tuple
    return not classpath_entry.is_excluded_by(excludes)
  return not_excluded


class ClasspathProducts(object):
<<<<<<< HEAD

  def __init__(self, classpaths=None, excludes=None):
=======
  def __init__(self, pants_workdir, classpaths=None, excludes=None):
>>>>>>> 570939f6
    self._classpaths = classpaths or UnionProducts()
    self._excludes = excludes or UnionProducts()
    self._pants_workdir = pants_workdir

  @staticmethod
  def init_func(pants_workdir):
    return lambda: ClasspathProducts(pants_workdir)

  def copy(self):
    """Returns a copy of this ClasspathProducts.

    Edits to the copy's classpaths or exclude associations will not affect the classpaths or
    excludes in the original. The copy is shallow though, so edits to the the copy's product values
    will mutate the original's product values.  See `UnionProducts.copy`.

    :rtype: :class:`ClasspathProducts`
    """
    return ClasspathProducts(pants_workdir=self._pants_workdir,
                             classpaths=self._classpaths.copy(),
                             excludes=self._excludes.copy())

  def add_for_targets(self, targets, classpath_elements):
    """Adds classpath path elements to the products of all the provided targets."""
    for target in targets:
      self.add_for_target(target, classpath_elements)

  def add_for_target(self, target, classpath_elements):
    """Adds classpath path elements to the products of the provided target."""
    self._add_elements_for_target(target, self._wrap_path_elements(classpath_elements))

  def add_jars_for_targets(self, targets, conf, resolved_jars):
    """Adds jar classpath elements to the products of the provided targets.

    The resolved jars are added in a way that works with excludes.
    """
    classpath_entries = []
    for jar in resolved_jars:
      if not jar.pants_path:
        raise TaskError('Jar: {!s} has no specified path.'.format(jar.coordinate))
      cp_entry = ArtifactClasspathEntry(jar.pants_path, jar.coordinate, jar.cache_path)
      classpath_entries.append((conf, cp_entry))

    for target in targets:
      self._add_elements_for_target(target, classpath_entries)

  def add_excludes_for_targets(self, targets):
    """Add excludes from the provided targets.

    Does not look up transitive excludes.

    :param targets: The targets to add excludes for.
    :type targets: list of :class:`pants.build_graph.target.Target`
    """
    for target in targets:
      self._add_excludes_for_target(target)

  def remove_for_target(self, target, classpath_elements):
    """Removes the given entries for the target."""
    self._classpaths.remove_for_target(target, self._wrap_path_elements(classpath_elements))

  def get_for_target(self, target):
    """Gets the classpath products for the given target.

    Products are returned in order, respecting target excludes.

    :param target: The target to lookup classpath products for.
    :returns: The ordered (conf, path) tuples, with paths being either classfile directories or
              jars.
    :rtype: list of (string, string)
    """
    return self.get_for_targets([target])

  def get_for_targets(self, targets):
    """Gets the classpath products for the given targets.

    Products are returned in order, respecting target excludes.

    :param targets: The targets to lookup classpath products for.
    :returns: The ordered (conf, path) tuples, with paths being either classfile directories or
              jars.
    :rtype: list of (string, string)
    """
    cp_entries = self.get_classpath_entries_for_targets(targets)
    return [(conf, cp_entry.path) for conf, cp_entry in cp_entries]

  def get_classpath_entries_for_targets(self, targets, respect_excludes=True):
    """Gets the classpath products for the given targets.

    Products are returned in order, optionally respecting target excludes.

    :param targets: The targets to lookup classpath products for.
    :param bool respect_excludes: `True` to respect excludes; `False` to ignore them.
    :returns: The ordered (conf, classpath entry) tuples.
    :rtype: list of (string, :class:`ClasspathEntry`)
    """
    classpath_tuples = self._classpaths.get_for_targets(targets)
    if respect_excludes:
      return self._filter_by_excludes(classpath_tuples, targets)
    else:
      return classpath_tuples

  def get_artifact_classpath_entries_for_targets(self, targets, respect_excludes=True):
    """Gets the artifact classpath products for the given targets.

    Products are returned in order, optionally respecting target excludes, and the products only
    include external artifact classpath elements (ie: resolved jars).

    :param targets: The targets to lookup classpath products for.
    :param bool respect_excludes: `True` to respect excludes; `False` to ignore them.
    :returns: The ordered (conf, classpath entry) tuples.
    :rtype: list of (string, :class:`ArtifactClasspathEntry`)
    """
    classpath_tuples = self.get_classpath_entries_for_targets(targets,
                                                              respect_excludes=respect_excludes)
    return [(conf, cp_entry) for conf, cp_entry in classpath_tuples
            if isinstance(cp_entry, ArtifactClasspathEntry)]

  def get_internal_classpath_entries_for_targets(self, targets, respect_excludes=True):
    """Gets the internal classpath products for the given targets.

    Products are returned in order, optionally respecting target excludes, and the products only
    include internal artifact classpath elements (ie: no resolved jars).

    :param targets: The targets to lookup classpath products for.
    :param bool respect_excludes: `True` to respect excludes; `False` to ignore them.
    :returns: The ordered (conf, classpath entry) tuples.
    :rtype: list of (string, :class:`ClasspathEntry`)
    """
    classpath_tuples = self.get_classpath_entries_for_targets(targets,
                                                              respect_excludes=respect_excludes)
    return [(conf, cp_entry) for conf, cp_entry in classpath_tuples
            if not isinstance(cp_entry, ArtifactClasspathEntry)]

  def _filter_by_excludes(self, classpath_tuples, root_targets):
    # Excludes are always applied transitively, so regardless of whether a transitive
    # set of targets was included here, their closure must be included.
    closure = set()
    for root_target in root_targets:
      closure.update(root_target.closure(bfs=True))
    excludes = set()
    for target in closure:
      excludes.update(self._excludes.get_for_targets(target))
    return filter(_not_excluded_filter(excludes), classpath_tuples)

  def _add_excludes_for_target(self, target):
    if target.is_exported:
      self._excludes.add_for_target(target, [Exclude(target.provides.org,
                                                     target.provides.name)])
    if isinstance(target, JvmTarget) and target.excludes:
      self._excludes.add_for_target(target, target.excludes)

  def _wrap_path_elements(self, classpath_elements):
    return [(element[0], ClasspathEntry(element[1])) for element in classpath_elements]

  def _add_elements_for_target(self, target, elements):
    self._validate_classpath_tuples(elements, target)
    self._classpaths.add_for_target(target, elements)

  def _validate_classpath_tuples(self, classpath, target):
    """Validates that all files are located within the working directory, to simplify relativization.

    :param classpath: The list of classpath tuples. Each tuple is a 2-tuple of ivy_conf and
                      ClasspathEntry.
    :param target: The target that the classpath tuple is being registered for.
    :raises: `TaskError` when the path is outside the work directory
    """
    for classpath_tuple in classpath:
      conf, classpath_entry = classpath_tuple
      path = classpath_entry.path
      if os.path.relpath(path, self._pants_workdir).startswith(os.pardir):
        raise TaskError(
          'Classpath entry {} for target {} is located outside the working directory.'
          .format(path, target.address.spec))<|MERGE_RESOLUTION|>--- conflicted
+++ resolved
@@ -122,12 +122,7 @@
 
 
 class ClasspathProducts(object):
-<<<<<<< HEAD
-
-  def __init__(self, classpaths=None, excludes=None):
-=======
   def __init__(self, pants_workdir, classpaths=None, excludes=None):
->>>>>>> 570939f6
     self._classpaths = classpaths or UnionProducts()
     self._excludes = excludes or UnionProducts()
     self._pants_workdir = pants_workdir
