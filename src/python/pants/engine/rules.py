# coding=utf-8
# Copyright 2016 Pants project contributors (see CONTRIBUTORS.md).
# Licensed under the Apache License, Version 2.0 (see LICENSE).

from __future__ import (absolute_import, division, generators, nested_scopes, print_function,
                        unicode_literals, with_statement)

import logging
from abc import abstractmethod, abstractproperty
from collections import OrderedDict, defaultdict, deque
from textwrap import dedent

<<<<<<< HEAD
from pants.engine.isolated_process import ProcessExecutionNode
=======
from twitter.common.collections import OrderedSet

from pants.engine.addressable import Exactly
from pants.engine.fs import Files, PathGlobs
from pants.engine.isolated_process import ProcessExecutionNode, Snapshot, SnapshotNode
from pants.engine.nodes import (DependenciesNode, FilesystemNode, ProjectionNode, SelectNode,
                                TaskNode)
>>>>>>> 80634597
from pants.engine.objects import Closable
from pants.engine.selectors import (Select, SelectDependencies, SelectLiteral, SelectProjection,
                                    SelectVariant, type_or_constraint_repr)
from pants.util.meta import AbstractClass
from pants.util.objects import datatype


logger = logging.getLogger(__name__)


class Rule(AbstractClass):
  """Rules declare how to produce products for the product graph.

  A rule describes what dependencies must be provided to produce a particular product. They also act
  as factories for constructing the nodes within the graph.
  """

  @abstractproperty
  def input_selectors(self):
    """collection of input selectors"""

  @abstractproperty
  def output_product_type(self):
    """The product type produced by this rule."""

  @abstractmethod
<<<<<<< HEAD
  def as_triple(self):
    """Constructs an (output, input, func) triple for this rule."""


class TaskNodeFactory(datatype('TaskNodeFactory', ['input_selects', 'task_func', 'product_type']), Rule):
  """A set-friendly curried TaskNode constructor."""

  def as_triple(self):
    return (self.product_type, self.input_selects, self.task_func)
=======
  def as_node(self, subject, variants):
    """Constructs a ProductGraph node for this rule."""


class TaskRule(datatype('TaskRule', ['input_selectors', 'task_func', 'product_type', 'constraint']),
               Rule):
  """A Rule that runs a task function when all of its input selectors are satisfied."""

  def as_node(self, subject, variants):
    return TaskNode(subject, variants, self)
>>>>>>> 80634597

  @property
  def output_product_type(self):
    return self.product_type

  def __str__(self):
    return '({}, {!r}, {})'.format(type_or_constraint_repr(self.product_type),
                                   self.input_selectors,
                                   self.task_func.__name__)


class RuleValidationResult(datatype('RuleValidationResult', ['rule', 'errors', 'warnings'])):
  """Container for errors and warnings found during rule validation."""

  def valid(self):
    return len(self.errors) == 0 and len(self.warnings) == 0

  def has_warnings(self):
    return len(self.warnings) > 0

  def has_errors(self):
    return len(self.errors) > 0


class RulesetValidator(object):
  """Validates that the set of rules used by the node builder has no missing tasks."""

  def __init__(self, node_builder, goal_to_product, root_subject_fns):
    if not root_subject_fns:
      raise ValueError('root_subject_fns must not be empty')
    self._goal_to_product = goal_to_product

    self._graph = GraphMaker(node_builder, root_subject_fns).full_graph()

  def validate(self):
    """ Validates that all tasks can be executed based on the declared product types and selectors.

    It checks
     - all products selected by tasks are produced by some task or intrinsic, or come from a root
      subject type
     - all goal products are also produced
    """
<<<<<<< HEAD
    intrinsics = self._node_builder.intrinsics
    serializable_tasks = self._node_builder.tasks
    root_subject_types = self._root_subject_types
    task_and_intrinsic_product_types = set(serializable_tasks.keys())
    task_and_intrinsic_product_types.update(product_type for _, product_type in intrinsics.keys())

    projected_subject_types = set()
    dependency_subject_types = set()
    for rules_of_type_x in serializable_tasks.values():
      for rule in rules_of_type_x:
        for select in rule.input_selects:
          if type(select) is SelectProjection:
            projected_subject_types.add(select.projected_subject)
          elif type(select) is SelectDependencies:
            dependency_subject_types.update(select.field_types)

    type_collections = {
      'product types': task_and_intrinsic_product_types,
      'root subject types': root_subject_types,
      'projected subject types': projected_subject_types,
      'dependency subject types': dependency_subject_types,
    }
=======
>>>>>>> 80634597

    # TODO cycles, because it should handle that.
    error_message = self._graph.error_message()
    if error_message:
      raise ValueError(error_message)
    task_and_intrinsic_product_types = tuple(r.output_product_type for r in self._graph.root_rules)
    self._validate_goal_products(task_and_intrinsic_product_types)

  def _validate_goal_products(self, task_and_intrinsic_product_types):
    for goal, goal_product in self._goal_to_product.items():
      if goal_product not in task_and_intrinsic_product_types:
        # NB: We could also check goals of the Goal type to see if the products they request are
        # also available.
        raise ValueError(
          'no task for product used by goal "{}": {}'.format(goal, goal_product.__name__))

<<<<<<< HEAD
  def _check_task_selectors(self, serializable_tasks, type_collections):
    validation_results = []
    for rules_of_type_x in serializable_tasks.values():
      for rule in rules_of_type_x:
        rule_errors = []
        rule_warnings = []
        for select in rule.input_selects:
          if type(select) is Select:
            selection_products = [select.product]
          elif type(select) is SelectDependencies:
            selection_products = [select.dep_product, select.product]
          elif type(select) is SelectProjection:
            selection_products = [select.input_product, select.product]
          elif type(select) is SelectVariant:
            selection_products = [select.product]
          else:
            selection_products = []

          for selection_product in selection_products:
            err_msg, warn_msg = self._validate_product_is_provided(select,
                                                                   selection_product,
                                                                   type_collections)
            if err_msg:
              rule_errors.append(err_msg)
            if warn_msg:
              rule_warnings.append(warn_msg)
        result = RuleValidationResult(rule, rule_errors, rule_warnings)
        if not result.valid():
          validation_results.append(result)
    return validation_results

  def _validate_product_is_provided(self, select, selection_product_type, type_collections_by_name):
    if any(selection_product_type in types_in_collection
           for types_in_collection in type_collections_by_name.values()):
      return None, None

    def superclass_of_selection(current_type):
      return issubclass(selection_product_type, current_type)

    def subclass_of_selection(current_type):
      return issubclass(current_type, selection_product_type)

    super_types_by_name = {name: filter(superclass_of_selection, types) for name, types in
      type_collections_by_name.items()}
    sub_types_by_name = {name: filter(subclass_of_selection, types) for name, types in
      type_collections_by_name.items()}

    if (all(len(super_types) == 0 for super_types in super_types_by_name.values()) and all(
        len(sub_types) == 0 for sub_types in sub_types_by_name.values())):
      # doesn't cover HasProducts relationships or projections since they have middle
      # implicit types
      err_msg = 'There is no producer of {} or a super/subclass of it'.format(select)
      return err_msg, None
    else:
      warn_msg = 'There is only an indirect producer of {}. '.format(select)
      for name in type_collections_by_name.keys():
        if super_types_by_name.get(name):
          warn_msg += ' has supertyped {}: {}'.format(name, super_types_by_name[name])
        if sub_types_by_name.get(name):
          warn_msg += ' has subtyped {}: {}'.format(name, sub_types_by_name[name])
      return None, warn_msg


class NodeBuilder(datatype('NodeBuilder', ['tasks', 'intrinsics'])):
  """Holds an index of tasks and intrinsics used to instantiate Nodes."""

  @classmethod
  def create(cls, task_entries, intrinsic_entries):
=======

class SnapshottedProcess(datatype('SnapshottedProcess', ['product_type',
                                                         'binary_type',
                                                         'input_selectors',
                                                         'input_conversion',
                                                         'output_conversion']),
                         Rule):
  """A rule type for defining execution of snapshotted processes."""

  def as_node(self, subject, variants):
    return ProcessExecutionNode(subject, variants, self)

  @property
  def output_product_type(self):
    return self.product_type


class FilesystemIntrinsicRule(datatype('FilesystemIntrinsicRule', ['subject_type', 'product_type']),
  Rule):
  """Intrinsic rule for filesystem operations."""

  @classmethod
  def as_intrinsics(cls):
    """Returns a dict of tuple(sbj type, product type) -> functions returning a fs node for that subject product type tuple."""
    return {(subject_type, product_type): FilesystemIntrinsicRule(subject_type, product_type)
      for product_type, subject_type in FilesystemNode._FS_PAIRS}

  def as_node(self, subject, variants):
    assert type(subject) is self.subject_type
    return FilesystemNode.create(subject, self.product_type, variants)

  @property
  def input_selectors(self):
    return tuple()

  @property
  def output_product_type(self):
    return self.product_type


class SnapshotIntrinsicRule(Rule):
  """Intrinsic rule for snapshot process execution."""

  output_product_type = Snapshot
  input_selectors = (Select(Files),)

  def as_node(self, subject, variants):
    assert type(subject) in (Files, PathGlobs)
    return SnapshotNode.create(subject, variants)

  @classmethod
  def as_intrinsics(cls):
    snapshot_intrinsic_rule = cls()
    return {
      (Files, Snapshot): snapshot_intrinsic_rule,
      (PathGlobs, Snapshot): snapshot_intrinsic_rule
    }

  def __repr__(self):
    return '{}()'.format(type(self).__name__)


class NodeBuilder(Closable):
  """Holds an index of tasks and intrinsics used to instantiate Nodes."""

  @classmethod
  def create(cls, task_entries, intrinsic_providers=(FilesystemIntrinsicRule, SnapshotIntrinsicRule)):
>>>>>>> 80634597
    """Creates a NodeBuilder with tasks indexed by their output type."""
    # NB make tasks ordered so that gen ordering is deterministic.
    serializable_tasks = OrderedDict()

    def add_task(product_type, rule):
      if product_type not in serializable_tasks:
        serializable_tasks[product_type] = OrderedSet()
      serializable_tasks[product_type].add(rule)

    for entry in task_entries:
      if isinstance(entry, Rule):
        add_task(entry.output_product_type, entry)
      elif isinstance(entry, (tuple, list)) and len(entry) == 3:
        output_type, input_selectors, task = entry
        if isinstance(output_type, Exactly):
          constraint = output_type
        elif isinstance(output_type, type):
          constraint = Exactly(output_type)
        else:
          raise TypeError("Unexpected product_type type {}, for rule {}".format(output_type, entry))

        factory = TaskRule(tuple(input_selectors), task, output_type, constraint)
        for kind in constraint.types:
          # NB Ensure that interior types from SelectDependencies / SelectProjections work by
          # indexing on the list of types in the constraint.
          add_task(kind, factory)
        add_task(constraint, factory)
      else:
        raise TypeError("Unexpected rule type: {}."
                        " Rules either extend Rule, or are 3 elem tuples.".format(type(entry)))

<<<<<<< HEAD
    intrinsics = {(input_type, output_type): func
                  for func, input_type, output_type in intrinsic_entries}
    return cls(serializable_tasks, intrinsics)

=======
    intrinsics = dict()
    for provider in intrinsic_providers:
      as_intrinsics = provider.as_intrinsics()
      duplicate_keys = [k for k in as_intrinsics.keys() if k in intrinsics]
      if duplicate_keys:
        key_list = '\n  '.join('{}, {}'.format(sub.__name__, prod.__name__)
                                for sub, prod in duplicate_keys)
        raise ValueError('intrinsics provided by {} have already provided subject-type, '
                         'product-type keys:\n  {}'.format(provider, key_list))
      intrinsics.update(as_intrinsics)
    return cls(serializable_tasks, intrinsics)

  def __init__(self, tasks, intrinsics):
    self._tasks = tasks
    self._intrinsics = intrinsics

  def all_rules(self):
    """Returns a set containing all rules including instrinsics."""
    declared_rules = set(rule for rules_for_product in self._tasks.values()
                         for rule in rules_for_product)
    declared_intrinsics = set(rule for rule in self._intrinsics.values())
    return declared_rules.union(declared_intrinsics)

  def all_produced_product_types(self, subject_type):
    intrinsic_products = set(prod for subj, prod in self._intrinsics.keys()
                             if subj == subject_type)
    task_products = self._tasks.keys()
    return intrinsic_products.union(set(task_products))

  def gen_rules(self, subject_type, product_type):
    # Intrinsics that provide the requested product for the current subject type.
    intrinsic_node_factory = self._lookup_intrinsic(product_type, subject_type)
    if intrinsic_node_factory:
      yield intrinsic_node_factory
    else:
      # Tasks that provide the requested product.
      for node_factory in self._lookup_tasks(product_type):
        yield node_factory

  def gen_nodes(self, subject, product_type, variants):
    for rule in self.gen_rules(type(subject), product_type):
      yield rule.as_node(subject, variants)

  def _lookup_tasks(self, product_type):
    for entry in self._tasks.get(product_type, tuple()):
      yield entry

  def _lookup_intrinsic(self, product_type, subject_type):
    return self._intrinsics.get((subject_type, product_type))

  def select_node(self, selector, subject, variants):
    """Constructs a Node for the given Selector and the given Subject/Variants.

    This method is decoupled from Selector classes in order to allow the `selector` package to not
    need a dependency on the `nodes` package.
    """
    selector_type = type(selector)
    if selector_type is Select:
      return SelectNode(subject, variants, selector)
    if selector_type is SelectVariant:
      return SelectNode(subject, variants, selector)
    elif selector_type is SelectLiteral:
      # NB: Intentionally ignores subject parameter to provide a literal subject.
      return SelectNode(selector.subject, variants, selector)
    elif selector_type is SelectDependencies:
      return DependenciesNode(subject, variants, selector)
    elif selector_type is SelectProjection:
      return ProjectionNode(subject, variants, selector)
    else:
      raise TypeError('Unrecognized Selector type "{}" for: {}'.format(selector_type, selector))

>>>>>>> 80634597

class CanHaveDependencies(object):
  """Marker class for graph entries that can have dependencies on other graph entries."""
  input_selectors = None
  subject_type = None

<<<<<<< HEAD
  def as_triple(self):
    raise ValueError('TODO: Not implemented. Need to functools.partial the chain of operations and concat the input selects.')
=======

class CanBeDependency(object):
  """Marker class for graph entries that are leaves, and can be depended upon."""


class RuleGraph(datatype('RuleGraph',
                         ['root_subject_types',
                          'root_rules',
                          'rule_dependencies',
                          'unfulfillable_rules'])):
  """A graph containing rules mapping rules to their dependencies taking into account subject types.

  This is a graph of rules. It models dependencies between rules, along with the subject types for
  those rules. This allows the resulting graph to include cases where a selector is fulfilled by the
  subject of the graph.

  Because in

     `root_subject_types` the root subject types this graph was generated with.
     `root_rules` The rule entries that can produce the root products this graph was generated
                        with.
     `rule_dependencies` A map from rule entries to the rule entries they depend on.
                         The collections of dependencies are contained by RuleEdges objects.
                         Keys must be subclasses of CanHaveDependencies
                         values must be subclasses of CanBeDependency
     `unfulfillable_rules` A map of rule entries to collections of Diagnostics
                                 containing the reasons why they were eliminated from the graph.

  """
  # TODO constructing nodes from the resulting graph.
  # Possible approach:
  # - walk out from root nodes, constructing each node.
  # - when hit a node that can't be constructed yet, ie the subject type changes,
  #   skip and collect for later.
  # - inject the constructed nodes into the product graph.

  def error_message(self):
    """Returns a nice error message for errors in the rule graph."""
    collated_errors = defaultdict(lambda : defaultdict(set))
    for rule_entry, diagnostics in self.unfulfillable_rules.items():
      # don't include the root rules in the error
      # message since they aren't real.
      if type(rule_entry) is RootRule:
        continue
      for diagnostic in diagnostics:
        collated_errors[rule_entry.rule][diagnostic.reason].add(diagnostic.subject_type)

    def subject_type_str(t):
      if t is None:
        return 'Any'
      elif type(t) is type:
        return t.__name__
      elif type(t) is tuple:
        return ', '.join(x.__name__ for x in t)
      else:
        return str(t)

    def format_messages(rule, subject_types_by_reasons):
      errors = '\n    '.join(sorted('{} with subject types: {}'
                             .format(reason, ', '.join(sorted(subject_type_str(t) for t in subject_types)))
                             for reason, subject_types in subject_types_by_reasons.items()))
      return '{}:\n    {}'.format(rule, errors)

    used_rule_lookup = set(rule_entry.rule for rule_entry in self.rule_dependencies.keys())
    formatted_messages = sorted(format_messages(rule, subject_types_by_reasons)
                               for rule, subject_types_by_reasons in collated_errors.items()
                               if rule not in used_rule_lookup)
    if not formatted_messages:
      return None
    return 'Rules with errors: {}\n  {}'.format(len(formatted_messages),
                                                '\n  '.join(formatted_messages))

  def __str__(self):
    if not self.root_rules:
      return '{empty graph}'

    root_subject_types_str = ', '.join(x.__name__ for x in self.root_subject_types)
    root_rules_str = ', '.join(sorted(str(r) for r in self.root_rules))
    return dedent("""
              {{
                root_subject_types: ({},)
                root_rules: {}
                {}
              }}""".format(root_subject_types_str,
                           root_rules_str,
                           '\n                '.join(self._dependency_strs())
    )).strip()

  def _dependency_strs(self):
    return sorted('{} => ({},)'.format(rule, ', '.join(str(d) for d in deps))
                  for rule, deps in self.rule_dependencies.items())


class RuleGraphSubjectIsProduct(datatype('RuleGraphSubjectIsProduct', ['value']), CanBeDependency):
  """Wrapper for when the dependency is the subject."""

  @property
  def output_product_type(self):
    return self.value

  def __repr__(self):
    return '{}({})'.format(type(self).__name__, self.value.__name__)

  def __str__(self):
    return 'SubjectIsProduct({})'.format(self.value.__name__)


class RuleGraphLiteral(datatype('RuleGraphLiteral', ['value', 'product_type']), CanBeDependency):
  """The dependency is the literal value held by SelectLiteral."""

  @property
  def output_product_type(self):
    return self.product_type

  def __repr__(self):
    return '{}({}, {})'.format(type(self).__name__, self.value, self.product_type.__name__)

  def __str__(self):
    return 'Literal({}, {})'.format(self.value, self.product_type.__name__)


class RuleGraphEntry(datatype('RuleGraphEntry', ['subject_type', 'rule']),
                     CanBeDependency,
                     CanHaveDependencies):
  """A synthetic rule with a specified subject type"""

  @property
  def input_selectors(self):
    return self.rule.input_selectors

  @property
  def output_product_type(self):
    return self.rule.output_product_type

  def __repr__(self):
    return '{}({}, {})'.format(type(self).__name__, self.subject_type.__name__, self.rule)

  def __str__(self):
    return '{} of {}'.format(self.rule, self.subject_type.__name__)


class RootRule(datatype('RootRule', ['subject_type', 'selector']), CanHaveDependencies):
  """A synthetic rule representing a root selector."""

  @property
  def input_selectors(self):
    return (self.selector,)

  @property
  def output_product_type(self):
    return self.selector.product

  @property
  def rule(self):
    return self # might work

  def __str__(self):
    return '{} for {}'.format(self.selector, self.subject_type.__name__)


class Diagnostic(datatype('Diagnostic', ['subject_type', 'reason'])):
  """Holds on to error reasons for problems with the build graph."""


class UnreachableRule(object):
  """A rule entry that can't be reached."""

  def __init__(self, rule):
    self.rule = rule


class RuleEdges(object):
  """Represents the edges from a rule to its dependencies via selectors."""
  # TODO add a highwater mark count to count how many branches are eliminated

  def __init__(self, dependencies=tuple(), selector_to_deps=None):
    self._dependencies = dependencies
    if selector_to_deps is None:
      self._selector_to_deps = defaultdict(tuple)
    else:
      self._selector_to_deps = selector_to_deps

  def add_edges_via(self, selector, new_dependencies):
    if selector is None and new_dependencies:
      raise ValueError("Cannot specify a None selector with non-empty dependencies!")
    tupled_other_rules = tuple(new_dependencies)
    self._selector_to_deps[selector] += tupled_other_rules
    self._dependencies += tupled_other_rules

  def has_edges_for(self, selector):
    return selector in self._selector_to_deps

  def __contains__(self, rule):
    return rule in self._dependencies

  def __iter__(self):
    return self._dependencies.__iter__()

  def makes_unfulfillable(self, dep_to_eliminate):
    """Returns true if removing dep_to_eliminate makes this set of edges unfulfillable."""
    if len(self._dependencies) == 1 and self._dependencies[0] == dep_to_eliminate:
      return True
    for selector, deps in self._selector_to_deps.items():
      if len(deps) == 1 and dep_to_eliminate == deps[0]:
        return True
    else:
      return False

  def without_rule(self, dep_to_eliminate):
    new_selector_to_deps = defaultdict(tuple)
    for selector, deps in self._selector_to_deps.items():
      new_selector_to_deps[selector] = tuple(d for d in deps if d != dep_to_eliminate)

    return RuleEdges(tuple(d for d in self._dependencies if d != dep_to_eliminate),
                     new_selector_to_deps)


class GraphMaker(object):

  def __init__(self, nodebuilder, root_subject_fns):
    self.root_subject_selector_fns = root_subject_fns
    self.nodebuilder = nodebuilder

  def generate_subgraph(self, root_subject, requested_product):
    root_subject_type = type(root_subject)
    root_selector = self.root_subject_selector_fns[root_subject_type](requested_product)
    root_rules, edges, unfulfillable = self._construct_graph(RootRule(root_subject_type, root_selector))
    root_rules, edges = self._remove_unfulfillable_rules_and_dependents(root_rules,
      edges, unfulfillable)
    return RuleGraph((root_subject_type,), root_rules, edges, unfulfillable)

  def full_graph(self):
    """Produces a full graph based on the root subjects and all of the products produced by rules."""
    full_root_rules = set()
    full_dependency_edges = {}
    full_unfulfillable_rules = {}
    for root_subject_type, selector_fn in self.root_subject_selector_fns.items():
      for product in sorted(self.nodebuilder.all_produced_product_types(root_subject_type)):
        beginning_root = RootRule(root_subject_type, selector_fn(product))
        root_dependencies, rule_dependency_edges, unfulfillable_rules = self._construct_graph(
          beginning_root,
          root_rules=full_root_rules,
          rule_dependency_edges=full_dependency_edges,
          unfulfillable_rules=full_unfulfillable_rules
        )

        full_root_rules = set(root_dependencies)
        full_dependency_edges = rule_dependency_edges
        full_unfulfillable_rules = unfulfillable_rules

    rules_in_graph = set(entry.rule for entry in full_dependency_edges.keys())
    rules_eliminated_during_construction = set(entry.rule
                                               for entry in full_unfulfillable_rules.keys())

    declared_rules = self.nodebuilder.all_rules()
    unreachable_rules = declared_rules.difference(rules_in_graph,
                                                  rules_eliminated_during_construction)
    for rule in sorted(unreachable_rules):
      full_unfulfillable_rules[UnreachableRule(rule)] = [Diagnostic(None, 'Unreachable')]

    full_root_rules, full_dependency_edges = self._remove_unfulfillable_rules_and_dependents(
      full_root_rules,
      full_dependency_edges,
      full_unfulfillable_rules)

    return RuleGraph(self.root_subject_selector_fns,
                         list(full_root_rules),
                         full_dependency_edges,
                         full_unfulfillable_rules)

  def _construct_graph(self,
                       beginning_rule,
                       root_rules=None,
                       rule_dependency_edges=None,
                       unfulfillable_rules=None):
    root_rules = set() if root_rules is None else root_rules
    rule_dependency_edges = dict() if rule_dependency_edges is None else rule_dependency_edges
    unfulfillable_rules = dict() if unfulfillable_rules is None else unfulfillable_rules
    rules_to_traverse = deque([beginning_rule])

    def _find_rhs_for_select(subject_type, selector):
      if selector.type_constraint.satisfied_by_type(subject_type):
        # NB a matching subject is always picked first
        return (RuleGraphSubjectIsProduct(subject_type),)
      else:
        return tuple(RuleGraphEntry(subject_type, rule)
          for rule in self.nodebuilder.gen_rules(subject_type, selector.product))

    def mark_unfulfillable(rule, subject_type, reason):
      if rule not in unfulfillable_rules:
        unfulfillable_rules[rule] = []
      unfulfillable_rules[rule].append(Diagnostic(subject_type, reason))

    def add_rules_to_graph(rule, selector_path, dep_rules):
      unseen_dep_rules = [g for g in dep_rules
                          if g not in rule_dependency_edges and g not in unfulfillable_rules]
      rules_to_traverse.extend(unseen_dep_rules)
      if type(rule) is RootRule:
        root_rules.update(dep_rules)
        return
      elif rule not in rule_dependency_edges:
        new_edges = RuleEdges()
        new_edges.add_edges_via(selector_path, dep_rules)
        rule_dependency_edges[rule] = new_edges
      else:
        existing_deps = rule_dependency_edges[rule]
        if existing_deps.has_edges_for(selector_path):
          raise ValueError("rule {} already has dependencies set for selector {}"
                           .format(rule, selector_path))

        existing_deps.add_edges_via(selector_path, dep_rules)

    while rules_to_traverse:
      entry = rules_to_traverse.popleft()
      if isinstance(entry, CanBeDependency) and not isinstance(entry, CanHaveDependencies):
        continue
      if not isinstance(entry, CanHaveDependencies):
        raise TypeError("Cannot determine dependencies of entry not of type CanHaveDependencies: {}"
                        .format(entry))
      if entry in unfulfillable_rules:
        continue

      if entry in rule_dependency_edges:
        continue

      was_unfulfillable = False

      for selector in entry.input_selectors:
        if type(selector) in (Select, SelectVariant):
          # TODO, handle the Addresses / Variants case
          rules_or_literals_for_selector = _find_rhs_for_select(entry.subject_type, selector)
          if not rules_or_literals_for_selector:
            mark_unfulfillable(entry, entry.subject_type, 'no matches for {}'.format(selector))
            was_unfulfillable = True
            continue
          add_rules_to_graph(entry, selector, rules_or_literals_for_selector)
        elif type(selector) is SelectLiteral:
          add_rules_to_graph(entry,
                             selector,
                             (RuleGraphLiteral(selector.subject, selector.product),))
        elif type(selector) is SelectDependencies:
          initial_selector = selector.dep_product_selector
          initial_rules_or_literals = _find_rhs_for_select(entry.subject_type, initial_selector)
          if not initial_rules_or_literals:
            mark_unfulfillable(entry,
                               entry.subject_type,
                               'no matches for {} when resolving {}'
                               .format(initial_selector, selector))
            was_unfulfillable = True
            continue

          rules_for_dependencies = []
          for field_type in selector.field_types:
            rules_for_field_subjects = _find_rhs_for_select(field_type,
                                                            selector.projected_product_selector)
            rules_for_dependencies.extend(rules_for_field_subjects)

          if not rules_for_dependencies:
            mark_unfulfillable(entry,
                               selector.field_types,
                               'no matches for {} when resolving {}'
                               .format(selector.projected_product_selector, selector))
            was_unfulfillable = True
            continue

          add_rules_to_graph(entry,
                             (selector, selector.dep_product_selector),
                             initial_rules_or_literals)
          add_rules_to_graph(entry,
                             (selector, selector.projected_product_selector),
                             tuple(rules_for_dependencies))
        elif type(selector) is SelectProjection:
          # TODO, could validate that input product has fields
          initial_rules_or_literals = _find_rhs_for_select(entry.subject_type,
                                                           selector.input_product_selector)
          if not initial_rules_or_literals:
            mark_unfulfillable(entry,
                               entry.subject_type,
                               'no matches for {} when resolving {}'
                                .format(selector.input_product_selector, selector))
            was_unfulfillable = True
            continue

          projected_rules = _find_rhs_for_select(selector.projected_subject,
                                                 selector.projected_product_selector)
          if not projected_rules:
            mark_unfulfillable(entry,
                               selector.projected_subject,
                               'no matches for {} when resolving {}'
                               .format(selector.projected_product_selector, selector))
            was_unfulfillable = True
            continue

          add_rules_to_graph(entry,
                             (selector, selector.input_product_selector),
                             initial_rules_or_literals)
          add_rules_to_graph(entry,
                             (selector, selector.projected_product_selector),
                             projected_rules)
        else:
          raise TypeError('Unexpected type of selector: {}'.format(selector))
      if not was_unfulfillable and entry not in rule_dependency_edges:
        # NB: In this case, there are no selectors.
        add_rules_to_graph(entry, None, tuple())

    return root_rules, rule_dependency_edges, unfulfillable_rules

  def _remove_unfulfillable_rules_and_dependents(self,
                                                 root_rules,
                                                 rule_dependency_edges,
                                                 unfulfillable_rules):
    """Removes all unfulfillable rules transitively from the roots and the dependency edges.


    Takes the current root rule set and dependency table and removes all rules that are not
    transitively fulfillable.

    Deforestation. Leaping from tree to tree."""
    # could experiment with doing this for each rule added and deduping the traversal list
    removal_traversal = deque(unfulfillable_rules.keys())
    while removal_traversal:
      unfulfillable_entry = removal_traversal.popleft()
      for current_entry, dependency_edges in tuple(rule_dependency_edges.items()):
        if current_entry in unfulfillable_rules:
          # NB: these are removed at the end
          continue

        if dependency_edges.makes_unfulfillable(unfulfillable_entry):
          unfulfillable_rules[current_entry] = [Diagnostic(current_entry.subject_type,
                                                'depends on unfulfillable {}'.format(unfulfillable_entry))]
          removal_traversal.append(current_entry)
        else:
          rule_dependency_edges[current_entry] = dependency_edges.without_rule(unfulfillable_entry)

    rule_dependency_edges = dict((k, v) for k, v in rule_dependency_edges.items()
                                 if k not in unfulfillable_rules)
    root_rules = tuple(r for r in root_rules if r not in unfulfillable_rules)
    return root_rules, rule_dependency_edges
>>>>>>> 80634597
<|MERGE_RESOLUTION|>--- conflicted
+++ resolved
@@ -10,17 +10,11 @@
 from collections import OrderedDict, defaultdict, deque
 from textwrap import dedent
 
-<<<<<<< HEAD
-from pants.engine.isolated_process import ProcessExecutionNode
-=======
 from twitter.common.collections import OrderedSet
 
 from pants.engine.addressable import Exactly
 from pants.engine.fs import Files, PathGlobs
-from pants.engine.isolated_process import ProcessExecutionNode, Snapshot, SnapshotNode
-from pants.engine.nodes import (DependenciesNode, FilesystemNode, ProjectionNode, SelectNode,
-                                TaskNode)
->>>>>>> 80634597
+from pants.engine.isolated_process import ProcessExecutionNode, Snapshot
 from pants.engine.objects import Closable
 from pants.engine.selectors import (Select, SelectDependencies, SelectLiteral, SelectProjection,
                                     SelectVariant, type_or_constraint_repr)
@@ -47,28 +41,14 @@
     """The product type produced by this rule."""
 
   @abstractmethod
-<<<<<<< HEAD
   def as_triple(self):
     """Constructs an (output, input, func) triple for this rule."""
-
-
-class TaskNodeFactory(datatype('TaskNodeFactory', ['input_selects', 'task_func', 'product_type']), Rule):
-  """A set-friendly curried TaskNode constructor."""
-
-  def as_triple(self):
-    return (self.product_type, self.input_selects, self.task_func)
-=======
-  def as_node(self, subject, variants):
-    """Constructs a ProductGraph node for this rule."""
 
 
 class TaskRule(datatype('TaskRule', ['input_selectors', 'task_func', 'product_type', 'constraint']),
                Rule):
   """A Rule that runs a task function when all of its input selectors are satisfied."""
 
-  def as_node(self, subject, variants):
-    return TaskNode(subject, variants, self)
->>>>>>> 80634597
 
   @property
   def output_product_type(self):
@@ -100,6 +80,7 @@
     if not root_subject_fns:
       raise ValueError('root_subject_fns must not be empty')
     self._goal_to_product = goal_to_product
+
 
     self._graph = GraphMaker(node_builder, root_subject_fns).full_graph()
 
@@ -111,31 +92,6 @@
       subject type
      - all goal products are also produced
     """
-<<<<<<< HEAD
-    intrinsics = self._node_builder.intrinsics
-    serializable_tasks = self._node_builder.tasks
-    root_subject_types = self._root_subject_types
-    task_and_intrinsic_product_types = set(serializable_tasks.keys())
-    task_and_intrinsic_product_types.update(product_type for _, product_type in intrinsics.keys())
-
-    projected_subject_types = set()
-    dependency_subject_types = set()
-    for rules_of_type_x in serializable_tasks.values():
-      for rule in rules_of_type_x:
-        for select in rule.input_selects:
-          if type(select) is SelectProjection:
-            projected_subject_types.add(select.projected_subject)
-          elif type(select) is SelectDependencies:
-            dependency_subject_types.update(select.field_types)
-
-    type_collections = {
-      'product types': task_and_intrinsic_product_types,
-      'root subject types': root_subject_types,
-      'projected subject types': projected_subject_types,
-      'dependency subject types': dependency_subject_types,
-    }
-=======
->>>>>>> 80634597
 
     # TODO cycles, because it should handle that.
     error_message = self._graph.error_message()
@@ -152,76 +108,6 @@
         raise ValueError(
           'no task for product used by goal "{}": {}'.format(goal, goal_product.__name__))
 
-<<<<<<< HEAD
-  def _check_task_selectors(self, serializable_tasks, type_collections):
-    validation_results = []
-    for rules_of_type_x in serializable_tasks.values():
-      for rule in rules_of_type_x:
-        rule_errors = []
-        rule_warnings = []
-        for select in rule.input_selects:
-          if type(select) is Select:
-            selection_products = [select.product]
-          elif type(select) is SelectDependencies:
-            selection_products = [select.dep_product, select.product]
-          elif type(select) is SelectProjection:
-            selection_products = [select.input_product, select.product]
-          elif type(select) is SelectVariant:
-            selection_products = [select.product]
-          else:
-            selection_products = []
-
-          for selection_product in selection_products:
-            err_msg, warn_msg = self._validate_product_is_provided(select,
-                                                                   selection_product,
-                                                                   type_collections)
-            if err_msg:
-              rule_errors.append(err_msg)
-            if warn_msg:
-              rule_warnings.append(warn_msg)
-        result = RuleValidationResult(rule, rule_errors, rule_warnings)
-        if not result.valid():
-          validation_results.append(result)
-    return validation_results
-
-  def _validate_product_is_provided(self, select, selection_product_type, type_collections_by_name):
-    if any(selection_product_type in types_in_collection
-           for types_in_collection in type_collections_by_name.values()):
-      return None, None
-
-    def superclass_of_selection(current_type):
-      return issubclass(selection_product_type, current_type)
-
-    def subclass_of_selection(current_type):
-      return issubclass(current_type, selection_product_type)
-
-    super_types_by_name = {name: filter(superclass_of_selection, types) for name, types in
-      type_collections_by_name.items()}
-    sub_types_by_name = {name: filter(subclass_of_selection, types) for name, types in
-      type_collections_by_name.items()}
-
-    if (all(len(super_types) == 0 for super_types in super_types_by_name.values()) and all(
-        len(sub_types) == 0 for sub_types in sub_types_by_name.values())):
-      # doesn't cover HasProducts relationships or projections since they have middle
-      # implicit types
-      err_msg = 'There is no producer of {} or a super/subclass of it'.format(select)
-      return err_msg, None
-    else:
-      warn_msg = 'There is only an indirect producer of {}. '.format(select)
-      for name in type_collections_by_name.keys():
-        if super_types_by_name.get(name):
-          warn_msg += ' has supertyped {}: {}'.format(name, super_types_by_name[name])
-        if sub_types_by_name.get(name):
-          warn_msg += ' has subtyped {}: {}'.format(name, sub_types_by_name[name])
-      return None, warn_msg
-
-
-class NodeBuilder(datatype('NodeBuilder', ['tasks', 'intrinsics'])):
-  """Holds an index of tasks and intrinsics used to instantiate Nodes."""
-
-  @classmethod
-  def create(cls, task_entries, intrinsic_entries):
-=======
 
 class SnapshottedProcess(datatype('SnapshottedProcess', ['product_type',
                                                          'binary_type',
@@ -262,34 +148,11 @@
     return self.product_type
 
 
-class SnapshotIntrinsicRule(Rule):
-  """Intrinsic rule for snapshot process execution."""
-
-  output_product_type = Snapshot
-  input_selectors = (Select(Files),)
-
-  def as_node(self, subject, variants):
-    assert type(subject) in (Files, PathGlobs)
-    return SnapshotNode.create(subject, variants)
-
-  @classmethod
-  def as_intrinsics(cls):
-    snapshot_intrinsic_rule = cls()
-    return {
-      (Files, Snapshot): snapshot_intrinsic_rule,
-      (PathGlobs, Snapshot): snapshot_intrinsic_rule
-    }
-
-  def __repr__(self):
-    return '{}()'.format(type(self).__name__)
-
-
 class NodeBuilder(Closable):
   """Holds an index of tasks and intrinsics used to instantiate Nodes."""
 
   @classmethod
-  def create(cls, task_entries, intrinsic_providers=(FilesystemIntrinsicRule, SnapshotIntrinsicRule)):
->>>>>>> 80634597
+  def create(cls, task_entries, intrinsic_entries):
     """Creates a NodeBuilder with tasks indexed by their output type."""
     # NB make tasks ordered so that gen ordering is deterministic.
     serializable_tasks = OrderedDict()
@@ -321,21 +184,13 @@
         raise TypeError("Unexpected rule type: {}."
                         " Rules either extend Rule, or are 3 elem tuples.".format(type(entry)))
 
-<<<<<<< HEAD
-    intrinsics = {(input_type, output_type): func
-                  for func, input_type, output_type in intrinsic_entries}
-    return cls(serializable_tasks, intrinsics)
-
-=======
     intrinsics = dict()
-    for provider in intrinsic_providers:
+    for func, input_type, output_type in intrinsic_entries:
       as_intrinsics = provider.as_intrinsics()
-      duplicate_keys = [k for k in as_intrinsics.keys() if k in intrinsics]
-      if duplicate_keys:
-        key_list = '\n  '.join('{}, {}'.format(sub.__name__, prod.__name__)
-                                for sub, prod in duplicate_keys)
-        raise ValueError('intrinsics provided by {} have already provided subject-type, '
-                         'product-type keys:\n  {}'.format(provider, key_list))
+      key = (input_type, output_type)
+      if key in intrinsics:
+        raise ValueError('intrinsics provided by {} have already been provided by: {}'.format(
+          func.__name__, intrinsics[key]))
       intrinsics.update(as_intrinsics)
     return cls(serializable_tasks, intrinsics)
 
@@ -377,38 +232,12 @@
   def _lookup_intrinsic(self, product_type, subject_type):
     return self._intrinsics.get((subject_type, product_type))
 
-  def select_node(self, selector, subject, variants):
-    """Constructs a Node for the given Selector and the given Subject/Variants.
-
-    This method is decoupled from Selector classes in order to allow the `selector` package to not
-    need a dependency on the `nodes` package.
-    """
-    selector_type = type(selector)
-    if selector_type is Select:
-      return SelectNode(subject, variants, selector)
-    if selector_type is SelectVariant:
-      return SelectNode(subject, variants, selector)
-    elif selector_type is SelectLiteral:
-      # NB: Intentionally ignores subject parameter to provide a literal subject.
-      return SelectNode(selector.subject, variants, selector)
-    elif selector_type is SelectDependencies:
-      return DependenciesNode(subject, variants, selector)
-    elif selector_type is SelectProjection:
-      return ProjectionNode(subject, variants, selector)
-    else:
-      raise TypeError('Unrecognized Selector type "{}" for: {}'.format(selector_type, selector))
-
->>>>>>> 80634597
 
 class CanHaveDependencies(object):
   """Marker class for graph entries that can have dependencies on other graph entries."""
   input_selectors = None
   subject_type = None
 
-<<<<<<< HEAD
-  def as_triple(self):
-    raise ValueError('TODO: Not implemented. Need to functools.partial the chain of operations and concat the input selects.')
-=======
 
 class CanBeDependency(object):
   """Marker class for graph entries that are leaves, and can be depended upon."""
@@ -846,5 +675,4 @@
     rule_dependency_edges = dict((k, v) for k, v in rule_dependency_edges.items()
                                  if k not in unfulfillable_rules)
     root_rules = tuple(r for r in root_rules if r not in unfulfillable_rules)
-    return root_rules, rule_dependency_edges
->>>>>>> 80634597
+    return root_rules, rule_dependency_edges