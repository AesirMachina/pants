--- conflicted
+++ resolved
@@ -2,7 +2,7 @@
 use std::ffi::{OsStr, OsString};
 use std::mem;
 use std::os::raw;
-use std::os::unix::ffi::OsStrExt;
+use std::os::unix::ffi::OsStringExt;
 use std::path::Path;
 use std::string::FromUtf8Error;
 use std::sync::RwLock;
@@ -148,7 +148,6 @@
     })
   }
 
-<<<<<<< HEAD
   pub fn lift_directory_listing(&self, val: &Value) -> Vec<Stat> {
     let raw_stats = (self.lift_directory_listing)(self.context, val);
     with_vec(raw_stats.stats_ptr, raw_stats.stats_len as usize, |stats_vec| {
@@ -165,7 +164,7 @@
     })
   }
 
-  pub fn create_exception(&self, msg: String) -> Value {
+  pub fn create_exception(&self, msg: &str) -> Value {
     (self.create_exception)(self.context, msg.as_ptr(), msg.len() as u64)
   }
 
@@ -177,20 +176,6 @@
         args.as_ptr(),
         args.len() as u64,
         cacheable
-=======
-  pub fn create_exception(&self, msg: &str) -> Value {
-    (self.create_exception)(self.context, msg.as_ptr(), msg.len() as u64)
-  }
-
-  pub fn invoke_runnable(&self, runnable: &Runnable) -> Result<Value, Value> {
-    let result =
-      (self.invoke_runnable)(
-        self.context,
-        &runnable.func,
-        runnable.args.as_ptr(),
-        runnable.args.len() as u64,
-        runnable.cacheable
->>>>>>> ae8fa4bb
       );
     if result.is_throw {
       Err(result.value)
@@ -236,7 +221,7 @@
 
 #[repr(C)]
 pub struct RawStat {
-  path: UTF8Buffer,
+  path: Buffer,
   tag: RawStatTag,
 }
 
@@ -267,19 +252,11 @@
   extern "C" fn(*const ExternContext, *const Value, *const Field) -> ValueBuffer;
 
 #[repr(C)]
-<<<<<<< HEAD
-pub struct UTF8Buffer {
-  str_ptr: *mut u8,
-  str_len: u64,
-  // A handle to hold the underlying string buffer alive.
-  _value: Value,
-=======
 pub struct Buffer {
   bytes_ptr: *mut u8,
   bytes_len: u64,
   // A Value handle to hold the underlying buffer alive.
   handle_: Value,
->>>>>>> ae8fa4bb
 }
 
 impl Buffer {
@@ -289,15 +266,12 @@
     })
   }
 
-<<<<<<< HEAD
   pub fn to_os_string(&self) -> OsString {
-    with_vec(self.str_ptr, self.str_len as usize, |bytes_vec| {
-      OsStr::from_bytes(bytes_vec).to_owned()
-    })
-=======
+    OsString::from_vec(self.to_bytes())
+  }
+
   pub fn to_string(&self) -> Result<String, FromUtf8Error> {
     String::from_utf8(self.to_bytes())
->>>>>>> ae8fa4bb
   }
 }
 
