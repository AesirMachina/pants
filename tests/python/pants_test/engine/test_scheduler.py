# coding=utf-8
# Copyright 2015 Pants project contributors (see CONTRIBUTORS.md).
# Licensed under the Apache License, Version 2.0 (see LICENSE).

from __future__ import (absolute_import, division, generators, nested_scopes, print_function,
                        unicode_literals, with_statement)

import os
import unittest

from pants.base.cmd_line_spec_parser import CmdLineSpecParser
from pants.build_graph.address import Address
from pants.engine.addressable import Addresses
from pants.engine.engine import LocalSerialEngine
from pants.engine.nodes import (ConflictingProducersError, DependenciesNode, Return, SelectNode,
                                Throw)
from pants.engine.selectors import Select, SelectDependencies, SelectVariant
from pants.engine.subsystem.native import Native
from pants.util.contextutil import temporary_dir
from pants_test.engine.examples.planners import (ApacheThriftJavaConfiguration, Classpath, GenGoal,
                                                 Jar, JavaSources, ThriftSources,
                                                 setup_json_scheduler)
from pants_test.subsystem.subsystem_util import subsystem_instance


class SchedulerTest(unittest.TestCase):
  def setUp(self):
    build_root = os.path.join(os.path.dirname(__file__), 'examples', 'scheduler_inputs')
    self.spec_parser = CmdLineSpecParser(build_root)
    with subsystem_instance(Native.Factory) as native_factory:
      self.scheduler = setup_json_scheduler(build_root, native_factory.create(), inline_nodes=False)
    self.pg = self.scheduler.product_graph
    self.engine = LocalSerialEngine(self.scheduler)

    self.guava = Address.parse('3rdparty/jvm:guava')
    self.thrift = Address.parse('src/thrift/codegen/simple')
    self.java = Address.parse('src/java/codegen/simple')
    self.java_simple = Address.parse('src/java/simple')
    self.java_multi = Address.parse('src/java/multiple_classpath_entries')
    self.no_variant_thrift = Address.parse('src/java/codegen/selector:conflict')
    self.unconfigured_thrift = Address.parse('src/thrift/codegen/unconfigured')
    self.resources = Address.parse('src/resources/simple')
    self.consumes_resources = Address.parse('src/java/consumes_resources')
    self.consumes_managed_thirdparty = Address.parse('src/java/managed_thirdparty')
    self.managed_guava = Address.parse('3rdparty/jvm/managed:guava')
    self.managed_hadoop = Address.parse('3rdparty/jvm/managed:hadoop-common')
    self.managed_resolve_latest = Address.parse('3rdparty/jvm/managed:latest-hadoop')
    self.inferred_deps = Address.parse('src/scala/inferred_deps')

  def assert_select_for_subjects(self, walk, selector, subjects, variants=None):
    node_type = SelectNode

    variants = tuple(variants.items()) if variants else None
    self.assertEqual({node_type(subject, variants, selector) for subject in subjects},
                     {node for node, _ in walk
                       if node.product == selector.product and
                          isinstance(node, node_type) and
                          node.variants == variants})

  def build_and_walk(self, build_request):
    """Build and then walk the given build_request, returning the walked graph as a list."""
    result = self.engine.execute(build_request)
    self.assertIsNone(result.error)
    return list(self.scheduler.product_graph.walk(build_request.roots))

  def request(self, goals, *addresses):
    return self.request_specs(goals, *[self.spec_parser.parse_spec(str(a)) for a in addresses])

  def request_specs(self, goals, *specs):
    return self.scheduler.build_request(goals=goals, subjects=specs)

  def assert_resolve_only(self, goals, root_specs, jars):
    build_request = self.request(goals, *root_specs)
    walk = self.build_and_walk(build_request)

    # Expect a SelectNode for each of the Jar/Classpath.
    self.assert_select_for_subjects(walk, Select(Jar), jars)
    self.assert_select_for_subjects(walk, Select(Classpath), jars)

  def assert_root(self, walk, node, return_value):
    """Asserts that the first Node in a walk was a DependenciesNode with the single given result."""
    root, root_state = walk[0]
    self.assertEquals(type(root), DependenciesNode)
    self.assertEquals(Return([return_value]), root_state)
    self.assertIn((node, Return(return_value)),
                  [(d, self.pg.state(d)) for d in self.pg.dependencies_of(root)])

  def assert_root_failed(self, walk, node, thrown_type):
    """Asserts that the first Node in a walk was a DependenciesNode with a Throw result."""
    root, root_state = walk[0]
    self.assertEquals(type(root), DependenciesNode)
    self.assertEquals(Throw, type(root_state))
    dependencies = [(d, self.pg.state(d)) for d in self.pg.dependencies_of(root)]
    self.assertIn((node, thrown_type), [(k, type(v.exc))
                                        for k, v in dependencies if type(v) is Throw])

  def test_type_error_on_unexpected_subject_type(self):
    with self.assertRaises(TypeError) as cm:
      self.scheduler.build_request(goals={}, subjects=['string'])
    self.assertEquals("Unsupported root subject type: <type 'unicode'> for u'string'",
                      str(cm.exception))

  def test_resolve(self):
    self.assert_resolve_only(goals=['resolve'],
                             root_specs=['3rdparty/jvm:guava'],
                             jars=[self.guava])

  def test_compile_only_3rdparty(self):
    self.assert_resolve_only(goals=['compile'],
                             root_specs=['3rdparty/jvm:guava'],
                             jars=[self.guava])

  def test_gen_noop(self):
    # TODO(John Sirois): Ask around - is this OK?
    # This is different than today.  There is a gen'able target reachable from the java target, but
    # the scheduler 'pull-seeding' has ApacheThriftPlanner stopping short since the subject it's
    # handed is not thrift.
    build_request = self.request(['gen'], self.java)
    walk = self.build_and_walk(build_request)

    self.assert_select_for_subjects(walk, Select(JavaSources, optional=True), [self.java])

  def test_gen(self):
    build_request = self.request(['gen'], self.thrift)
    walk = self.build_and_walk(build_request)

    # Root: expect the synthetic GenGoal product.
    self.assert_root(walk,
                     SelectNode(self.thrift, None, Select(GenGoal)),
                     GenGoal("non-empty input to satisfy the Goal constructor"))

    variants = {'thrift': 'apache_java'}
    # Expect ThriftSources to have been selected.
    self.assert_select_for_subjects(walk, Select(ThriftSources), [self.thrift], variants=variants)
    # Expect an ApacheThriftJavaConfiguration to have been used via the default Variants.
    self.assert_select_for_subjects(walk, SelectVariant(ApacheThriftJavaConfiguration,
                                                        variant_key='thrift'),
                                    [self.thrift],
                                    variants=variants)

  def test_codegen_simple(self):
    build_request = self.request(['compile'], self.java)
    walk = self.build_and_walk(build_request)

    # The subgraph below 'src/thrift/codegen/simple' will be affected by its default variants.
    subjects = [
        self.guava,
        self.java,
        self.thrift]
    variant_subjects = [
        Jar(org='org.apache.thrift', name='libthrift', rev='0.9.2', type_alias='jar'),
        Jar(org='commons-lang', name='commons-lang', rev='2.5', type_alias='jar'),
        Address.parse('src/thrift:slf4j-api')]

    # Root: expect a DependenciesNode depending on a SelectNode with compilation via javac.
    self.assert_root(walk,
                     SelectNode(self.java, None, Select(Classpath)),
                     Classpath(creator='javac'))

    # Confirm that exactly the expected subjects got Classpaths.
    self.assert_select_for_subjects(walk, Select(Classpath), subjects)
    self.assert_select_for_subjects(walk, Select(Classpath), variant_subjects,
                                    variants={'thrift': 'apache_java'})

  def test_consumes_resources(self):
    build_request = self.request(['compile'], self.consumes_resources)
    walk = self.build_and_walk(build_request)

    # Validate the root.
    self.assert_root(walk,
                     SelectNode(self.consumes_resources, None, Select(Classpath)),
                     Classpath(creator='javac'))

    # Confirm a classpath for the resources target and other subjects. We know that they are
    # reachable from the root (since it was involved in this walk).
    subjects = [self.resources,
                self.consumes_resources,
                self.guava]
    self.assert_select_for_subjects(walk, Select(Classpath), subjects)

  def test_managed_resolve(self):
    """A managed resolve should consume a ManagedResolve and ManagedJars to produce Jars."""
    build_request = self.request(['compile'], self.consumes_managed_thirdparty)
    walk = self.build_and_walk(build_request)

    # Validate the root.
    self.assert_root(walk,
                     SelectNode(self.consumes_managed_thirdparty, None, Select(Classpath)),
                     Classpath(creator='javac'))

    # Confirm that we produced classpaths for the managed jars.
    managed_jars = [self.managed_guava,
                    self.managed_hadoop]
    self.assert_select_for_subjects(walk, Select(Classpath), [self.consumes_managed_thirdparty])
    self.assert_select_for_subjects(walk, Select(Classpath), managed_jars,
                                    variants={'resolve': 'latest-hadoop'})

    # Confirm that the produced jars had the appropriate versions.
    self.assertEquals({Jar('org.apache.hadoop', 'hadoop-common', '2.7.0'),
                       Jar('com.google.guava', 'guava', '18.0')},
                      {ret.value for node, ret in walk
                       if node.product == Jar and isinstance(node, SelectNode)})

  def test_dependency_inference(self):
    """Scala dependency inference introduces dependencies that do not exist in BUILD files."""
    build_request = self.request(['compile'], self.inferred_deps)
    walk = self.build_and_walk(build_request)

    # Validate the root.
    self.assert_root(walk,
                     SelectNode(self.inferred_deps, None, Select(Classpath)),
                     Classpath(creator='scalac'))

    # Confirm that we requested a classpath for the root and inferred targets.
    self.assert_select_for_subjects(walk, Select(Classpath), [self.inferred_deps, self.java_simple])

  def test_multiple_classpath_entries(self):
    """Multiple Classpath products for a single subject currently cause a failure."""
    build_request = self.request(['compile'], self.java_multi)
    walk = self.build_and_walk(build_request)

    # Validate that the root failed.
    self.assert_root_failed(walk,
                            SelectNode(self.java_multi, None, Select(Classpath)),
                            ConflictingProducersError)

  def test_descendant_specs(self):
    """Test that Addresses are produced via recursive globs of the 3rdparty/jvm directory."""
    spec = self.spec_parser.parse_spec('3rdparty/jvm::')
    build_request = self.request_specs(['list'], spec)
    walk = self.build_and_walk(build_request)

    # Validate the root.
    root, root_state = walk[0]
    root_value = root_state.value
    self.assertEqual(DependenciesNode(spec,
                                      None,
                                      SelectDependencies(Address, Addresses, field_types=(Address,))),
                     root)
    self.assertEqual(list, type(root_value))

    # Confirm that a few expected addresses are in the list.
    self.assertIn(self.guava, root_value)
    self.assertIn(self.managed_guava, root_value)
    self.assertIn(self.managed_resolve_latest, root_value)

  def test_sibling_specs(self):
    """Test that sibling Addresses are parsed in the 3rdparty/jvm directory."""
    spec = self.spec_parser.parse_spec('3rdparty/jvm:')
    build_request = self.request_specs(['list'], spec)
    walk = self.build_and_walk(build_request)

    # Validate the root.
    root, root_state = walk[0]
    root_value = root_state.value
    self.assertEqual(DependenciesNode(spec,
                                      None,
                                      SelectDependencies(Address, Addresses, field_types=(Address,))),
                     root)
    self.assertEqual(list, type(root_value))

    # Confirm that an expected address is in the list.
    self.assertIn(self.guava, root_value)
    # And that an subdirectory address is not.
    self.assertNotIn(self.managed_guava, root_value)

  def test_scheduler_visualize(self):
    spec = self.spec_parser.parse_spec('3rdparty/jvm:')
    build_request = self.request_specs(['list'], spec)
    self.build_and_walk(build_request)

    graphviz_output = '\n'.join(self.scheduler.product_graph.visualize(build_request.roots))

    with temporary_dir() as td:
      output_path = os.path.join(td, 'output.dot')
      self.scheduler.visualize_graph_to_file(build_request.roots, output_path)
      with open(output_path, 'rb') as fh:
        graphviz_disk_output = fh.read().strip()

    self.assertEqual(graphviz_output, graphviz_disk_output)
    self.assertIn('digraph', graphviz_output)
<<<<<<< HEAD
    self.assertIn(' -> ', graphviz_output)
=======
    self.assertIn(' -> ', graphviz_output)


# TODO: Expand test coverage here.
class ProductGraphTest(unittest.TestCase):
  def setUp(self):
    self.pg = ProductGraph(validator=lambda _: True)  # Allow for string nodes for testing.

  @classmethod
  def _mk_chain(cls, graph, sequence, states=[Waiting, Return]):
    """Create a chain of dependencies (e.g. 'A'->'B'->'C'->'D') in the graph from a sequence."""
    for state in states:
      dest = None
      for src in reversed(sequence):
        if state is Waiting:
          graph.add_dependencies(src, [dest] if dest else [])
        else:
          graph.complete_node(src, state([dest]))
        dest = src
    return sequence

  def test_disallow_completed_state_change(self):
    self.pg.complete_node('A', Return('done!'))
    with self.assertRaises(CompletedNodeException):
      self.pg.add_dependencies('A', ['B'])

  def test_disallow_completing_with_incomplete_deps(self):
    self.pg.add_dependencies('A', ['B'])
    self.pg.add_dependencies('B', ['C'])
    with self.assertRaises(IncompleteDependencyException):
      self.pg.complete_node('A', Return('done!'))

  def test_dependency_edges(self):
    self.pg.add_dependencies('A', ['B', 'C'])
    self.assertEquals({'B', 'C'}, set(self.pg.dependencies_of('A')))
    self.assertEquals({'A'}, set(self.pg.dependents_of('B')))
    self.assertEquals({'A'}, set(self.pg.dependents_of('C')))

  def test_cycle_simple(self):
    self.pg.add_dependencies('A', ['B'])
    self.pg.add_dependencies('B', ['A'])
    # NB: Order matters: the second insertion is the one tracked as a cycle.
    self.assertEquals({'B'}, set(self.pg.dependencies_of('A')))
    self.assertEquals(set(), set(self.pg.dependencies_of('B')))
    self.assertEquals(set(), set(self.pg.cyclic_dependencies_of('A')))
    self.assertEquals({'A'}, set(self.pg.cyclic_dependencies_of('B')))

  def test_cycle_indirect(self):
    self.pg.add_dependencies('A', ['B'])
    self.pg.add_dependencies('B', ['C'])
    self.pg.add_dependencies('C', ['A'])

    self.assertEquals({'B'}, set(self.pg.dependencies_of('A')))
    self.assertEquals({'C'}, set(self.pg.dependencies_of('B')))
    self.assertEquals(set(), set(self.pg.dependencies_of('C')))
    self.assertEquals(set(), set(self.pg.cyclic_dependencies_of('A')))
    self.assertEquals(set(), set(self.pg.cyclic_dependencies_of('B')))
    self.assertEquals({'A'}, set(self.pg.cyclic_dependencies_of('C')))

  def test_cycle_long(self):
    # Creating a long chain is allowed.
    nodes = list(range(0, 100))
    self._mk_chain(self.pg, nodes, states=(Waiting,))
    walked_nodes = [node for node, _ in self.pg.walk([nodes[0]])]
    self.assertEquals(nodes, walked_nodes)

    # Closing the chain is not.
    begin, end = nodes[0], nodes[-1]
    self.pg.add_dependencies(end, [begin])
    self.assertEquals(set(), set(self.pg.dependencies_of(end)))
    self.assertEquals({begin}, set(self.pg.cyclic_dependencies_of(end)))

  def test_walk(self):
    nodes = list('ABCDEF')
    self._mk_chain(self.pg, nodes)
    walked_nodes = list((node for node, _ in self.pg.walk(nodes[0])))
    self.assertEquals(nodes, walked_nodes)

  def test_invalidate_all(self):
    chain_list = list('ABCDEFGHIJKLMNOPQRSTUVWXYZ')
    invalidators = (
      self.pg.invalidate,
      functools.partial(self.pg.invalidate, lambda node, _: node == 'Z')
    )

    for invalidator in invalidators:
      self._mk_chain(self.pg, chain_list)

      self.assertTrue(self.pg.completed_nodes())
      self.assertTrue(self.pg.dependents())
      self.assertTrue(self.pg.dependencies())
      self.assertTrue(self.pg.cyclic_dependencies())

      invalidator()

      self.assertFalse(self.pg._nodes)

  def test_invalidate_partial(self):
    comparison_pg = ProductGraph(validator=lambda _: True)
    chain_a = list('ABCDEF')
    chain_b = list('GHIJKL')

    # Add two dependency chains to the primary graph.
    self._mk_chain(self.pg, chain_a)
    self._mk_chain(self.pg, chain_b)

    # Add only the dependency chain we won't invalidate to the comparison graph.
    self._mk_chain(comparison_pg, chain_b)

    # Invalidate one of the chains in the primary graph from the right-most node.
    self.pg.invalidate(lambda node, _: node == chain_a[-1])

    # Ensure the final structure of the primary graph matches the comparison graph.
    pg_structure = {n: e.structure() for n, e in self.pg._nodes.items()}
    comparison_structure = {n: e.structure() for n, e in comparison_pg._nodes.items()}
    self.assertEquals(pg_structure, comparison_structure)

  def test_invalidate_count(self):
    self._mk_chain(self.pg, list('ABCDEFGHIJKLMNOPQRSTUVWXYZ'))
    invalidated_count = self.pg.invalidate(lambda node, _: node == 'I')
    self.assertEquals(invalidated_count, 9)

  def test_invalidate_partial_identity_check(self):
    # Create a graph with a chain from A..Z.
    chain = self._mk_chain(self.pg, list('ABCDEFGHIJKLMNOPQRSTUVWXYZ'))
    self.assertTrue(list(self.pg.completed_nodes()))

    # Track the pre-invaliation nodes (from A..Q).
    index_of_q = chain.index('Q')
    before_nodes = [node for node, _ in self.pg.completed_nodes() if node in chain[:index_of_q + 1]]
    self.assertTrue(before_nodes)

    # Invalidate all nodes under Q.
    self.pg.invalidate(lambda node, _: node == chain[index_of_q])
    self.assertTrue(list(self.pg.completed_nodes()))

    # Check that the root node and all fs nodes were removed via a identity checks.
    for node, entry in self.pg._nodes.items():
      self.assertFalse(node in before_nodes, 'node:\n{}\nwasnt properly removed'.format(node))

      for associated in (entry.dependencies, entry.dependents, entry.cyclic_dependencies):
        for associated_entry in associated:
          self.assertFalse(
            associated_entry.node in before_nodes,
            'node:\n{}\nis still associated with:\n{}\nin {}'.format(node, associated_entry.node, entry)
          )
>>>>>>> aa01643b
<|MERGE_RESOLUTION|>--- conflicted
+++ resolved
@@ -279,153 +279,4 @@
 
     self.assertEqual(graphviz_output, graphviz_disk_output)
     self.assertIn('digraph', graphviz_output)
-<<<<<<< HEAD
-    self.assertIn(' -> ', graphviz_output)
-=======
-    self.assertIn(' -> ', graphviz_output)
-
-
-# TODO: Expand test coverage here.
-class ProductGraphTest(unittest.TestCase):
-  def setUp(self):
-    self.pg = ProductGraph(validator=lambda _: True)  # Allow for string nodes for testing.
-
-  @classmethod
-  def _mk_chain(cls, graph, sequence, states=[Waiting, Return]):
-    """Create a chain of dependencies (e.g. 'A'->'B'->'C'->'D') in the graph from a sequence."""
-    for state in states:
-      dest = None
-      for src in reversed(sequence):
-        if state is Waiting:
-          graph.add_dependencies(src, [dest] if dest else [])
-        else:
-          graph.complete_node(src, state([dest]))
-        dest = src
-    return sequence
-
-  def test_disallow_completed_state_change(self):
-    self.pg.complete_node('A', Return('done!'))
-    with self.assertRaises(CompletedNodeException):
-      self.pg.add_dependencies('A', ['B'])
-
-  def test_disallow_completing_with_incomplete_deps(self):
-    self.pg.add_dependencies('A', ['B'])
-    self.pg.add_dependencies('B', ['C'])
-    with self.assertRaises(IncompleteDependencyException):
-      self.pg.complete_node('A', Return('done!'))
-
-  def test_dependency_edges(self):
-    self.pg.add_dependencies('A', ['B', 'C'])
-    self.assertEquals({'B', 'C'}, set(self.pg.dependencies_of('A')))
-    self.assertEquals({'A'}, set(self.pg.dependents_of('B')))
-    self.assertEquals({'A'}, set(self.pg.dependents_of('C')))
-
-  def test_cycle_simple(self):
-    self.pg.add_dependencies('A', ['B'])
-    self.pg.add_dependencies('B', ['A'])
-    # NB: Order matters: the second insertion is the one tracked as a cycle.
-    self.assertEquals({'B'}, set(self.pg.dependencies_of('A')))
-    self.assertEquals(set(), set(self.pg.dependencies_of('B')))
-    self.assertEquals(set(), set(self.pg.cyclic_dependencies_of('A')))
-    self.assertEquals({'A'}, set(self.pg.cyclic_dependencies_of('B')))
-
-  def test_cycle_indirect(self):
-    self.pg.add_dependencies('A', ['B'])
-    self.pg.add_dependencies('B', ['C'])
-    self.pg.add_dependencies('C', ['A'])
-
-    self.assertEquals({'B'}, set(self.pg.dependencies_of('A')))
-    self.assertEquals({'C'}, set(self.pg.dependencies_of('B')))
-    self.assertEquals(set(), set(self.pg.dependencies_of('C')))
-    self.assertEquals(set(), set(self.pg.cyclic_dependencies_of('A')))
-    self.assertEquals(set(), set(self.pg.cyclic_dependencies_of('B')))
-    self.assertEquals({'A'}, set(self.pg.cyclic_dependencies_of('C')))
-
-  def test_cycle_long(self):
-    # Creating a long chain is allowed.
-    nodes = list(range(0, 100))
-    self._mk_chain(self.pg, nodes, states=(Waiting,))
-    walked_nodes = [node for node, _ in self.pg.walk([nodes[0]])]
-    self.assertEquals(nodes, walked_nodes)
-
-    # Closing the chain is not.
-    begin, end = nodes[0], nodes[-1]
-    self.pg.add_dependencies(end, [begin])
-    self.assertEquals(set(), set(self.pg.dependencies_of(end)))
-    self.assertEquals({begin}, set(self.pg.cyclic_dependencies_of(end)))
-
-  def test_walk(self):
-    nodes = list('ABCDEF')
-    self._mk_chain(self.pg, nodes)
-    walked_nodes = list((node for node, _ in self.pg.walk(nodes[0])))
-    self.assertEquals(nodes, walked_nodes)
-
-  def test_invalidate_all(self):
-    chain_list = list('ABCDEFGHIJKLMNOPQRSTUVWXYZ')
-    invalidators = (
-      self.pg.invalidate,
-      functools.partial(self.pg.invalidate, lambda node, _: node == 'Z')
-    )
-
-    for invalidator in invalidators:
-      self._mk_chain(self.pg, chain_list)
-
-      self.assertTrue(self.pg.completed_nodes())
-      self.assertTrue(self.pg.dependents())
-      self.assertTrue(self.pg.dependencies())
-      self.assertTrue(self.pg.cyclic_dependencies())
-
-      invalidator()
-
-      self.assertFalse(self.pg._nodes)
-
-  def test_invalidate_partial(self):
-    comparison_pg = ProductGraph(validator=lambda _: True)
-    chain_a = list('ABCDEF')
-    chain_b = list('GHIJKL')
-
-    # Add two dependency chains to the primary graph.
-    self._mk_chain(self.pg, chain_a)
-    self._mk_chain(self.pg, chain_b)
-
-    # Add only the dependency chain we won't invalidate to the comparison graph.
-    self._mk_chain(comparison_pg, chain_b)
-
-    # Invalidate one of the chains in the primary graph from the right-most node.
-    self.pg.invalidate(lambda node, _: node == chain_a[-1])
-
-    # Ensure the final structure of the primary graph matches the comparison graph.
-    pg_structure = {n: e.structure() for n, e in self.pg._nodes.items()}
-    comparison_structure = {n: e.structure() for n, e in comparison_pg._nodes.items()}
-    self.assertEquals(pg_structure, comparison_structure)
-
-  def test_invalidate_count(self):
-    self._mk_chain(self.pg, list('ABCDEFGHIJKLMNOPQRSTUVWXYZ'))
-    invalidated_count = self.pg.invalidate(lambda node, _: node == 'I')
-    self.assertEquals(invalidated_count, 9)
-
-  def test_invalidate_partial_identity_check(self):
-    # Create a graph with a chain from A..Z.
-    chain = self._mk_chain(self.pg, list('ABCDEFGHIJKLMNOPQRSTUVWXYZ'))
-    self.assertTrue(list(self.pg.completed_nodes()))
-
-    # Track the pre-invaliation nodes (from A..Q).
-    index_of_q = chain.index('Q')
-    before_nodes = [node for node, _ in self.pg.completed_nodes() if node in chain[:index_of_q + 1]]
-    self.assertTrue(before_nodes)
-
-    # Invalidate all nodes under Q.
-    self.pg.invalidate(lambda node, _: node == chain[index_of_q])
-    self.assertTrue(list(self.pg.completed_nodes()))
-
-    # Check that the root node and all fs nodes were removed via a identity checks.
-    for node, entry in self.pg._nodes.items():
-      self.assertFalse(node in before_nodes, 'node:\n{}\nwasnt properly removed'.format(node))
-
-      for associated in (entry.dependencies, entry.dependents, entry.cyclic_dependencies):
-        for associated_entry in associated:
-          self.assertFalse(
-            associated_entry.node in before_nodes,
-            'node:\n{}\nis still associated with:\n{}\nin {}'.format(node, associated_entry.node, entry)
-          )
->>>>>>> aa01643b
+    self.assertIn(' -> ', graphviz_output)