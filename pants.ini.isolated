# An override config example that uses the `isolated` compile strategy for JVM languages.
# ./pants --config-override=pants.ini.isolated <goal> <targets>

[compile.apt]
strategy: isolated


[compile.java]
use_jmake: False


[compile.zinc]
name_hashing: True
strategy: isolated
worker_count: 4
<<<<<<< HEAD
capture_log: True
zinc: [':zinc']
=======
>>>>>>> 0358c454
jvm_options: [
    '-Xmx4g', '-XX:MaxPermSize=512m', '-XX:+UseConcMarkSweepGC', '-XX:ParallelGCThreads=4',
    # bigger cache size for our big projects (default is just 5)
    '-Dzinc.analysis.cache.limit=1000',
  ]

args: [
    '-S-encoding', '-SUTF-8',
    '-S-g:vars',
  ]
warning_args: [
    '-S-deprecation',
    '-S-unchecked',
    # request warnings for http://www.scala-lang.org/api/2.10.4/index.html#scala.language$
    '-S-feature',
  ]
no_warning_args: [
    '-S-nowarn',
  ]<|MERGE_RESOLUTION|>--- conflicted
+++ resolved
@@ -13,11 +13,6 @@
 name_hashing: True
 strategy: isolated
 worker_count: 4
-<<<<<<< HEAD
-capture_log: True
-zinc: [':zinc']
-=======
->>>>>>> 0358c454
 jvm_options: [
     '-Xmx4g', '-XX:MaxPermSize=512m', '-XX:+UseConcMarkSweepGC', '-XX:ParallelGCThreads=4',
     # bigger cache size for our big projects (default is just 5)
