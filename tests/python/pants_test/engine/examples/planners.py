--- conflicted
+++ resolved
@@ -402,7 +402,7 @@
             'inferred_scala': ScalaInferredDepsSources}
 
 
-def setup_json_scheduler(build_root):
+def setup_json_scheduler(build_root, inline_nodes=True):
   """Return a build graph and scheduler configured for BLD.json files under the given build root.
 
   :rtype :class:`pants.engine.scheduler.LocalScheduler`
@@ -506,15 +506,9 @@
     )
 
   project_tree = FileSystemProjectTree(build_root)
-<<<<<<< HEAD
-  scheduler = LocalScheduler(goals,
-                             tasks,
-                             storage,
-                             project_tree,
-                             graph_lock=None,
-                             inline_nodes=(not debug),
-                             graph_validator=GraphValidator(symbol_table_cls))
-  return scheduler, storage
-=======
-  return LocalScheduler(goals, tasks, project_tree, None, GraphValidator(symbol_table_cls))
->>>>>>> bdb90520
+  return LocalScheduler(goals,
+                        tasks,
+                        project_tree,
+                        graph_lock=None,
+                        inline_nodes=inline_nodes,
+                        graph_validator=GraphValidator(symbol_table_cls))