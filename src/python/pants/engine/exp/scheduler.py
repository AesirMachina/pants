# coding=utf-8
# Copyright 2015 Pants project contributors (see CONTRIBUTORS.md).
# Licensed under the Apache License, Version 2.0 (see LICENSE).

from __future__ import (absolute_import, division, generators, nested_scopes, print_function,
                        unicode_literals, with_statement)

import sys
import threading
from collections import defaultdict

from pants.base.specs import DescendantAddresses, SiblingAddresses, SingleAddress
from pants.build_graph.address import Address
from pants.engine.exp.addressable import Addresses
from pants.engine.exp.fs import PathGlobs, Paths
from pants.engine.exp.nodes import (DependenciesNode, FilesystemNode, Node, Noop, Return,
                                    SelectNode, State, StepContext, TaskNode, Throw, Waiting)
from pants.engine.exp.objects import Closable
from pants.util.objects import datatype


class PartiallyConsumedInputsError(Exception):
  """No task was able to consume a particular literal product for a subject, although some tried.

  In particular, this error allows for safe composition of configuration on targets (ie,
  ThriftSources AND ThriftConfig), because if a task requires multiple inputs for a subject
  but cannot find them, a useful error is raised.

  TODO: Improve the error message in the presence of failures due to mismatched variants.
  """

  @classmethod
  def _msg(cls, inverted_symbol_table, partially_consumed_inputs):
    def name(product):
      return inverted_symbol_table[product]
    for subject, tasks_and_inputs in partially_consumed_inputs.items():
      yield '\nSome products were partially specified for `{}`:'.format(subject)
      for ((input_product, output_product), tasks) in tasks_and_inputs.items():
        yield '  To consume `{}` and produce `{}`:'.format(name(input_product), name(output_product))
        for task, additional_inputs in tasks:
          inputs_str = ' AND '.join('`{}`'.format(name(i)) for i in additional_inputs)
          yield '    {} also needed ({})'.format(task.__name__, inputs_str)

  @classmethod
  def create(cls, inverted_symbol_table, partially_consumed_inputs):
    msg = '\n'.join(cls._msg(inverted_symbol_table, partially_consumed_inputs))
    return cls(msg)


class ProductGraph(object):

  def __init__(self, validator=None):
    self._validator = validator or Node.validate_node

    # A dict from Node to its computed value: if a Node hasn't been computed yet, it will not
    # be present here.
    self._node_results = dict()
    # Dicts from Nodes to sets of dependency/dependent Nodes.
    self._dependencies = defaultdict(set)
    self._dependents = defaultdict(set)
    # Illegal/cyclic dependencies. We prevent cyclic dependencies from being introduced into the
    # dependencies/dependents lists themselves, but track them independently in order to provide
    # context specific error messages when they are introduced.
    self._cyclic_dependencies = defaultdict(set)

  def _set_state(self, node, state_key):
    existing_state_key = self._node_results.get(node, None)
    if existing_state_key is not None:
      raise ValueError('Node {} is already completed:\n  {}\n  {}'
                       .format(node, existing_state_key, state_key))
    elif state_key.type not in [Return, Throw, Noop]:
      raise ValueError('Cannot complete Node {} with state_key {}'.format(node, state_key))
    self._node_results[node] = state_key

  def is_complete(self, node):
    return node in self._node_results

  def state(self, node):
    return self._node_results.get(node, None)

  def update_state(self, node, state_key, dependencies=None):
    """Updates the Node with the given State."""
    if state_key.type in [Return, Throw, Noop]:
      self._set_state(node, state_key)
    elif state_key.type is Waiting:
      self._add_dependencies(node, dependencies)
    else:
      raise State.raise_unrecognized(state_key)

  def _detect_cycle(self, src, dest):
    """Given a src and a dest, each of which _might_ already exist in the graph, detect cycles.

    Returns True if a cycle would be created by adding an edge from src->dest.
    """
    parents = set()
    walked = set()
    def _walk(node):
      if node in parents:
        return True
      if node in walked:
        return False
      parents.add(node)
      walked.add(node)

      for dep in self.dependencies_of(node):
        found = _walk(dep)
        if found:
          return found
      parents.discard(node)
      return False

    # Initialize the path with src (since the edge from src->dest may not actually exist), and
    # then walk from the dest.
    parents.add(src)
    return _walk(dest)

  def _add_dependencies(self, node, dependencies):
    """Adds dependency edges from the given src Node to the given dependency Nodes.

    Executes cycle detection: if adding one of the given dependencies would create
    a cycle, then the _source_ Node is marked as a Noop with an error indicating the
    cycle path, and the dependencies are not introduced.
    """
    self._validator(node)
    if self.is_complete(node):
      raise ValueError('Node {} is already completed, and cannot be updated.'.format(node))

    # Add deps. Any deps which would cause a cycle are added to _cyclic_dependencies instead,
    # and ignored except for the purposes of Step execution.
    node_dependencies = self._dependencies[node]
    node_cyclic_dependencies = self._cyclic_dependencies[node]
    for dependency in dependencies:
      if dependency in node_dependencies:
        continue
      self._validator(dependency)
      if self._detect_cycle(node, dependency):
        node_cyclic_dependencies.add(dependency)
      else:
        node_dependencies.add(dependency)
        self._dependents[dependency].add(node)
        # 'touch' the dependencies dict for this dependency, to ensure that an entry exists.
        self._dependencies[dependency]

  def completed_nodes(self):
    return self._node_results

  def dependents(self):
    return self._dependents

  def dependencies(self):
    return self._dependencies

  def cyclic_dependencies(self):
    return self._cyclic_dependencies

  def dependents_of(self, node):
    return self._dependents[node]

  def dependencies_of(self, node):
    return self._dependencies[node]

  def cyclic_dependencies_of(self, node):
    return self._cyclic_dependencies[node]

  def invalidate(self, predicate=None):
    """Invalidate nodes and their subgraph of dependents given a predicate.

    :param func predicate: A predicate that matches Node objects for all nodes in the graph.
    """
    def _delete_node(node):
      del self._node_results[node]
      del self._dependents[node]
      del self._dependencies[node]
      self._cyclic_dependencies.pop(node, None)

    def _sever_root_dependents(roots):
      for root in roots:
        for associated in self._dependencies[root]:
          self._dependents[associated].discard(root)

    def all_predicate(_): return True
    predicate = predicate or all_predicate

    invalidated_roots = list(node for node in self._node_results.keys() if predicate(node))
    invalidated_nodes = list(node for (node, _), _ in self.walk(roots=invalidated_roots,
                                                                predicate=all_predicate,
                                                                dependents=True))

    # Sever dependee->dependent relationships in the graph for all given invalidated roots. This
    # only applies to the outer-most invalidated root nodes due to possible references from non-
    # invalidated nodes via dependents.
    for root in invalidated_roots:
      _sever_root_dependents(invalidated_roots)

    # Delete all nodes based on a backwards walk of the graph from all matching invalidated roots.
    for node in invalidated_nodes:
      _delete_node(node)

    return len(invalidated_nodes)

  def walk(self, roots, predicate=None, dependents=False):
    """Yields Nodes depth-first in pre-order, starting from the given roots.

    Each node entry is actually a tuple of (Node, State), and each yielded value is
    a tuple of (node_entry, dep_node_entries).

    The given predicate is applied to entries, and eliminates the subgraphs represented by nodes
    that don't match it. The default predicate eliminates all `Noop` subgraphs.

    TODO: Not very many consumers actually need the dependency list here: should drop it and
    allow them to request it specifically.
    """
    def _default_walk_predicate(entry):
      node, state_key = entry
      return state_key.type is not Noop
    predicate = predicate or _default_walk_predicate

    def _filtered_entries(nodes):
      all_entries = [(n, self.state(n)) for n in nodes]
      if not predicate:
        return all_entries
      return [entry for entry in all_entries if predicate(entry)]

    walked = set()
    adjacencies = self.dependents_of if dependents else self.dependencies_of
    def _walk(entries):
      for entry in entries:
        node, state_key = entry
        if node in walked:
          continue
        walked.add(node)

        deps = _filtered_entries(adjacencies(node))
        yield (entry, deps)
        for e in _walk(deps):
          yield e

    for entry in _walk(_filtered_entries(roots)):
      yield entry


class ExecutionRequest(datatype('ExecutionRequest', ['roots'])):
  """Holds the roots for an execution, which might have been requested by a user.

  To create an ExecutionRequest, see `LocalScheduler.build_request` (which performs goal
  translation) or `LocalScheduler.execution_request`.

  :param roots: Root Nodes for this request.
  :type roots: list of :class:`pants.engine.exp.nodes.Node`
  """


class Promise(object):
  """An extremely simple _non-threadsafe_ Promise class."""

  def __init__(self):
    self._success = None
    self._failure = None
    self._is_complete = False

  def is_complete(self):
    return self._is_complete

  def success(self, success):
    self._success = success
    self._is_complete = True

  def failure(self, exception):
    self._failure = exception
    self._is_complete = True

  def get(self):
    """Returns the resulting value, or raises the resulting exception."""
    if not self._is_complete:
      raise ValueError('{} has not been completed.'.format(self))
    if self._failure:
      raise self._failure
    else:
      return self._success


class NodeBuilder(Closable):
  """Holds an index of tasks used to instantiate TaskNodes."""

  @classmethod
  def create(cls, tasks):
    """Indexes tasks by their output type."""
    serializable_tasks = defaultdict(set)
    for output_type, input_selects, task in tasks:
      serializable_tasks[output_type].add((task, tuple(input_selects)))
    return cls(serializable_tasks)

  def __init__(self, tasks):
    self._tasks = tasks

  def gen_nodes(self, subject_key, product, variants):
    # Native filesystem operations.
    if FilesystemNode.is_filesystem_product(product):
      yield FilesystemNode(subject_key, product, variants)

    # Tasks.
    for task, anded_clause in self._tasks[product]:
      yield TaskNode(subject_key, product, variants, task, anded_clause)


class StepRequest(datatype('Step', ['step_id', 'node', 'dependencies', 'project_tree'])):
  """Additional inputs needed to run Node.step for the given Node.

  TODO: See docs on StepResult.

  :param step_id: A unique id for the step, to ease comparison.
  :param node: The Node instance that will run.
  :param subject: The Subject referred to by Node.subject_key.
  :param dependencies: The declared dependencies of the Node from previous Waiting steps.
  :param project_tree: A FileSystemProjectTree instance.
  """

  def __call__(self, node_builder, storage):
    def from_keys():
      """Translate keys into subject and states."""
      subject = storage.get(self.node.subject_key)
      dependencies = {}
      for dep, state_key in self.dependencies.items():
        # This is for the only special case: `Noop` that is introduced in `Scheduler` to
        # handle circular dependencies. Skip lookup since it is already a `State`.
        # TODO (peiyu): we should eventually get rid of this special case.
        if isinstance(state_key, Noop):
          dependencies[dep] = state_key
        else:
          dependencies[dep] = storage.get(state_key)
      return subject, dependencies

    def to_key(state):
      """Introduce a potentially new State, and returns its key and optional dependencies."""
      state_key = storage.put(state)
      dependencies = state.dependencies if type(state) is Waiting else None
      return state_key, dependencies

    """Called by the Engine in order to execute this Step."""
    step_context = StepContext(node_builder, storage, self.project_tree)

    subject, dependencies = from_keys()
    state = self.node.step(subject, dependencies, step_context)

    state_key, dependencies = to_key(state)
    return StepResult(state_key, dependencies)

  def __eq__(self, other):
    return type(self) == type(other) and self.step_id == other.step_id

  def __ne__(self, other):
    return not (self == other)

  def __hash__(self):
    return hash(self.step_id)


class StepResult(datatype('Step', ['state_key', 'dependencies'])):
  """The result of running a Step, passed back to the Scheduler via the Promise class.

  :param state_key: The key of the State that is returned by the Step.
  :param dependencies: Optional dependency nodes when the type of `State` is `Waiting`.
  """


class GraphValidator(object):
  """A concrete object that implements validation of a completed product graph.

  TODO: The name "literal" here is overloaded with SelectLiteral, which is a better fit
  for the name. The values here are more "user-specified/configured" than "literal".

  TODO: If this abstraction seems useful, we should extract an interface and allow plugin
  implementers to install their own. But currently the API isn't great: in particular, it
  would be very, very helpful to be able to run validation _during_ graph execution as
  subgraphs are completing. This would limit their performance impact, and allow for better
  locality of errors.
  """

  def __init__(self, symbol_table_cls):
    self._literal_types = dict()
    for name, cls in symbol_table_cls.table().items():
      self._literal_types[cls] = name

  def _collect_consumed_inputs(self, product_graph, root):
    """Walks successful nodes under the root for its subject, and returns all products used."""
    consumed_inputs = set()
    # Walk into successful nodes for the same subject under this root.
    def predicate(entry):
      node, state_key = entry
      return root.subject_key == node.subject_key and state_key.type is Return
    # If a product was successfully selected, record it.
    for ((node, _), _) in product_graph.walk([root], predicate=predicate):
      if type(node) is SelectNode:
        consumed_inputs.add(node.product)
    return consumed_inputs

  def _collect_partially_consumed_inputs(self, product_graph, consumed_inputs, root):
    """Walks below a failed node and collects cases where additional literal products could be used.

    Returns:
      dict(subject, dict(tuple(input_product, output_product), list(tuple(task, missing_products))))
    """
    partials = defaultdict(lambda: defaultdict(list))
    # Walk all nodes for the same subject under this root.
    def predicate(entry):
      node, state_key = entry
      return root.subject_key == node.subject_key
    for ((node, state_key), dependencies) in product_graph.walk([root], predicate=predicate):
      # Look for unsatisfied TaskNodes with at least one unsatisfied dependency.
      if type(node) is not TaskNode:
        continue
      if state_key.type is not Noop:
        continue
      missing_products = {dep.product for dep, state_key in dependencies if state_key.type is Noop}
      if not missing_products:
        continue

      # If all unattainable products could have been specified as literal...
      if any(product not in self._literal_types for product in missing_products):
        continue

      # There was at least one dep successfully (recursively) satisfied via a literal.
      # TODO: this does multiple walks.
      used_literal_deps = set()
      for dep, _ in dependencies:
        for product in self._collect_consumed_inputs(product_graph, dep):
          if product in self._literal_types:
            used_literal_deps.add(product)
      if not used_literal_deps:
        continue

      # The partially consumed products were not fully consumed elsewhere.
      if not (used_literal_deps - consumed_inputs):
        continue

      # Found a partially consumed input.
      for used_literal_dep in used_literal_deps:
        partials[node.subject_key][(used_literal_dep, node.product)].append((node.func, missing_products))
    return partials

  def validate(self, product_graph):
    """Finds 'subject roots' in the product graph and invokes validation on each of them."""

    # Locate roots: those who do not have any dependents for the same subject.
    roots = set()
    for node, dependents in product_graph.dependents().items():
      if any(d.subject_key == node.subject_key for d in dependents):
        # Node had a dependent for its subject: was not a root.
        continue
      roots.add(node)

    # Raise if there were any partially consumed inputs.
    for root in roots:
      consumed = self._collect_consumed_inputs(product_graph, root)
      partials = self._collect_partially_consumed_inputs(product_graph, consumed, root)
      if partials:
        raise PartiallyConsumedInputsError.create(self._literal_types, partials)


class LocalScheduler(object):
  """A scheduler that expands a ProductGraph by executing user defined tasks."""

  def __init__(self, goals, tasks, symbol_table_cls, project_tree, graph_lock=None):
    """
    :param goals: A dict from a goal name to a product type. A goal is just an alias for a
           particular (possibly synthetic) product.
    :param tasks: A set of (output, input selection clause, task function) triples which
           is used to compute values in the product graph.
    :param project_tree: An instance of ProjectTree for the current build root.
    :param graph_lock: A re-entrant lock to use for guarding access to the internal ProductGraph
                       instance. Defaults to creating a new threading.RLock().
    """
    self._products_by_goal = goals
    self._tasks = tasks
    self._project_tree = project_tree
    self._node_builder = NodeBuilder.create(self._tasks)

    self._graph_validator = GraphValidator(symbol_table_cls)
    self._product_graph = ProductGraph()
    self._product_graph_lock = graph_lock or threading.RLock()
    self._step_id = 0

  def _create_step(self, node):
    """Creates a Step and Promise with the currently available dependencies of the given Node.

    If the dependencies of a Node are not available, returns None.
    """
    Node.validate_node(node)

    # See whether all of the dependencies for the node are available.
    deps = dict()
    for dep in self._product_graph.dependencies_of(node):
      state_key = self._product_graph.state(dep)
      if state_key is None:
        return None
      deps[dep] = state_key
    # Additionally, include Noops for any dependencies that were cyclic.
    for dep in self._product_graph.cyclic_dependencies_of(node):
      deps[dep] = Noop('Dep from {} to {} would cause a cycle.'.format(node, dep))

    # Ready.
    self._step_id += 1
    return (StepRequest(self._step_id, node, deps, self._project_tree), Promise())

  def node_builder(self):
    """Return the NodeBuilder instance for this Scheduler.

    A NodeBuilder is a relatively heavyweight object (since it contains an index of all
    registered tasks), so it should be used for the execution of multiple Steps.
    """
    return self._node_builder

  def build_request(self, goals, subject_keys):
    """Translate the given goal names into product types, and return an ExecutionRequest.

    :param goals: The list of goal names supplied on the command line.
    :type goals: list of string
    :param subject_keys: A list of Keys that reference Spec and/or PathGlobs objects in the storage.
    :type subject_keys: list of :class:`pants.engine.exp.Key`.
    :returns: An ExecutionRequest for the given goals and subjects.
    """
    return self.execution_request([self._products_by_goal[goal_name] for goal_name in goals],
                                  subject_keys)

  def execution_request(self, products, subject_keys):
    """Create and return an ExecutionRequest for the given products and subjects.

    The resulting ExecutionRequest object will contain keys tied to this scheduler's ProductGraph, and
    so it will not be directly usable with other scheduler instances without being re-created.

    An ExecutionRequest for an Address represents exactly one product output, as does SingleAddress. But
    we differentiate between them here in order to normalize the output for all Spec objects
    as "list of product".

    :param products: A list of product types to request for the roots.
    :type products: list of types
    :param subject_keys: A list of Keys that reference Spec and/or PathGlobs objects in the storage.
    :type subject_keys: list of :class:`pants.engine.exp.Key`.
    :returns: An ExecutionRequest for the given products and subjects.
    """

    # Determine the root Nodes for the products and subjects selected by the goals and specs.
    def roots():
      for subject_key in subject_keys:
        for product in products:
          if subject_key.type is Address:
            yield SelectNode(subject_key, product, None, None)
          elif subject_key.type in [SingleAddress, SiblingAddresses, DescendantAddresses]:
            yield DependenciesNode(subject_key, product, None, Addresses, None)
          elif subject_key.type is PathGlobs:
            yield DependenciesNode(subject_key, product, None, Paths, None)
          else:
            raise ValueError('Unsupported root subject type: {}'.format(subject_key.type))

    return ExecutionRequest(tuple(roots()))

  @property
  def product_graph(self):
    return self._product_graph

  def root_entries(self, execution_request):
    """Returns the roots for the given ExecutionRequest as a dict from Node to State."""
    with self._product_graph_lock:
      return {root: self._product_graph.state(root) for root in execution_request.roots}

  def _complete_step(self, node, step_result):
    """Given a StepResult for the given Node, complete the step."""
    state_key, dependencies = step_result.state_key, step_result.dependencies
    # Update the Node's state in the graph.
    self._product_graph.update_state(node, state_key, dependencies=dependencies)

  def invalidate(self, predicate=None):
    """Calls `ProductGraph.invalidate()` against an internal ProductGraph instance under
    protection of a scheduler-level lock."""
    with self._product_graph_lock:
      return self._product_graph.invalidate(predicate)

  def schedule(self, execution_request):
    """Yields batches of Steps until the roots specified by the request have been completed.

    This method should be called by exactly one scheduling thread, but the Step objects returned
    by this method are intended to be executed in multiple threads, and then satisfied by the
    scheduling thread.
    """
    # A dict from Node to a possibly executing Step. Only one Step exists for a Node at a time.
    outstanding = {}
    # Nodes that might need to have Steps created (after any outstanding Step returns).
    candidates = set(execution_request.roots)

    with self._product_graph_lock:
      # Yield nodes that are ready, and then compute new ones.
      scheduling_iterations = 0
      while True:
        # Create Steps for candidates that are ready to run, and not already running.
        ready = dict()
        for candidate_node in list(candidates):
          if candidate_node in outstanding:
            # Node is still a candidate, but is currently running.
            continue
          if self._product_graph.is_complete(candidate_node):
            # Node has already completed.
            candidates.discard(candidate_node)
            continue
          # Create a step if all dependencies are available; otherwise, can assume they are
          # outstanding, and will cause this Node to become a candidate again later.
          candidate_step = self._create_step(candidate_node)
          if candidate_step is not None:
            ready[candidate_node] = candidate_step
          candidates.discard(candidate_node)

<<<<<<< HEAD
    print('executed {} nodes in {} scheduling iterations. '
          'there have been {} total steps for {} total nodes.'.format(
            sum(1 for _ in pg.walk(execution_request.roots)),
            scheduling_iterations,
            self._step_id,
            len(pg.dependencies())),
          file=sys.stderr)
=======
        if not ready and not outstanding:
          # Finished.
          break
        yield ready.values()
        scheduling_iterations += 1
        outstanding.update(ready)

        # Finalize completed Steps.
        for node, entry in outstanding.items()[:]:
          step, promise = entry
          if not promise.is_complete():
            continue
          # The step has completed; see whether the Node is completed.
          outstanding.pop(node)
          self._complete_step(step.node, promise.get())
          if self._product_graph.is_complete(step.node):
            # The Node is completed: mark any of its dependents as candidates for Steps.
            candidates.update(d for d in self._product_graph.dependents_of(step.node))
          else:
            # Waiting on dependencies.
            incomplete_deps = [d for d in self._product_graph.dependencies_of(step.node)
                               if not self._product_graph.is_complete(d)]
            if incomplete_deps:
              # Mark incomplete deps as candidates for Steps.
              candidates.update(incomplete_deps)
            else:
              # All deps are already completed: mark this Node as a candidate for another step.
              candidates.add(step.node)

      print('created {} total nodes in {} scheduling iterations and {} steps, '
            'with {} nodes in the executed path.'.format(
              len(self._product_graph.dependencies()),
              scheduling_iterations,
              self._step_id,
              sum(1 for _ in self._product_graph.walk(execution_request.roots))),
            file=sys.stderr)
>>>>>>> 9f8b510c

  def validate(self):
    """Validates the generated product graph with the configured GraphValidator."""
    with self._product_graph_lock:
      self._graph_validator.validate(self._product_graph)<|MERGE_RESOLUTION|>--- conflicted
+++ resolved
@@ -608,15 +608,6 @@
             ready[candidate_node] = candidate_step
           candidates.discard(candidate_node)
 
-<<<<<<< HEAD
-    print('executed {} nodes in {} scheduling iterations. '
-          'there have been {} total steps for {} total nodes.'.format(
-            sum(1 for _ in pg.walk(execution_request.roots)),
-            scheduling_iterations,
-            self._step_id,
-            len(pg.dependencies())),
-          file=sys.stderr)
-=======
         if not ready and not outstanding:
           # Finished.
           break
@@ -646,14 +637,13 @@
               # All deps are already completed: mark this Node as a candidate for another step.
               candidates.add(step.node)
 
-      print('created {} total nodes in {} scheduling iterations and {} steps, '
-            'with {} nodes in the executed path.'.format(
-              len(self._product_graph.dependencies()),
+      print('executed {} nodes in {} scheduling iterations. '
+            'there have been {} total steps for {} total nodes.'.format(
+              sum(1 for _ in self._product_graph.walk(execution_request.roots)),
               scheduling_iterations,
               self._step_id,
-              sum(1 for _ in self._product_graph.walk(execution_request.roots))),
+              len(self._product_graph.dependencies())),
             file=sys.stderr)
->>>>>>> 9f8b510c
 
   def validate(self):
     """Validates the generated product graph with the configured GraphValidator."""
