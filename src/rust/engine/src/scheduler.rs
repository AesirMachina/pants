
use std::io;
use std::path::Path;
use std::sync::Arc;

<<<<<<< HEAD
use core::{FNV, Field, Key, TypeConstraint};
use externs::Externs;
=======
use futures::future::Future;
use futures::future;
use futures_cpupool::{CpuPool, CpuFuture};

use core::{Field, Key, TypeConstraint};
>>>>>>> ae8fa4bb
use graph::{EntryId, Graph};
use nodes::{Node, NodeResult, Context, ContextFactory};
use selectors::{Selector, SelectDependencies};
use tasks::Tasks;
use types::Types;

/**
 * Represents the state of an execution of (a subgraph of) a Graph.
 */
pub struct Scheduler {
<<<<<<< HEAD
  pub graph: Graph,
  pub tasks: Tasks,
  pub types: Types,
  pub externs: Externs,
=======
  pub graph: Arc<Graph>,
  pub tasks: Arc<Tasks>,
  pool: CpuPool,
>>>>>>> ae8fa4bb
  // Initial set of roots for the execution, in the order they were declared.
  roots: Vec<Node>,
}

impl Scheduler {
  /**
   * Creates a Scheduler with an initially empty set of roots.
   */
  pub fn new(
    graph: Graph,
    tasks: Tasks,
    types: Types,
    externs: Externs,
  ) -> Scheduler {
    Scheduler {
<<<<<<< HEAD
      graph: graph,
      tasks: tasks,
      types: types,
      externs: externs,
      roots: Vec::new(),
      candidates: Default::default(),
      outstanding: Default::default(),
      runnable: Default::default(),
=======
      graph: Arc::new(graph),
      tasks: Arc::new(tasks),
      pool: CpuPool::new_num_cpus(),
      roots: Vec::new(),
>>>>>>> ae8fa4bb
    }
  }

  pub fn visualize(&self, path: &Path) -> io::Result<()> {
    self.graph.visualize(&self.roots, path, &self.externs)
  }

  pub fn trace(&self, path: &Path) -> io::Result<()> {
    for root in &self.roots {
      let result = self.graph.trace(&root, path, &self.externs);
      if result.is_err() {
        return result;
      }
    }
    Ok(())
  }

  pub fn reset(&mut self) {
    self.roots.clear();
  }

  pub fn root_states(&self) -> Vec<(&Key, &TypeConstraint, Option<NodeResult>)> {
    self.roots.iter()
      .map(|root| {
        (root.subject(), root.product(), self.graph.wait(root, &self.tasks.externs))
      })
      .collect()
  }

  pub fn add_root_select(&mut self, subject: Key, product: TypeConstraint) {
    self.add_root(Node::create(Selector::select(product), subject, Default::default()));
  }

  pub fn add_root_select_dependencies(
    &mut self,
    subject: Key,
    product: TypeConstraint,
    dep_product: TypeConstraint,
    field: Field,
    transitive: bool,
  ) {
    self.add_root(
      Node::create(
        Selector::SelectDependencies(
          SelectDependencies { product: product, dep_product: dep_product, field: field, transitive: transitive }),
        subject,
        Default::default(),
      )
    );
  }

  fn add_root(&mut self, node: Node) {
    self.roots.push(node.clone());
  }

  /**
   * Starts running a Node, and returns a Future that will succeed regardless of the
   * success of the node.
   */
<<<<<<< HEAD
  fn attempt_step(&self, id: EntryId) -> Option<State<Node>> {
    if !self.graph.is_ready_entry(id) {
      return None;
    }

    // Run a step.
    let entry = self.graph.entry_for_id(id);
    Some(entry.node().step(entry, &self.graph, &self.tasks, &self.types, &self.externs))
=======
  fn launch(&self, node: Node) -> CpuFuture<(), ()> {
    let context =
      BootstrapContextFactory {
        graph: self.graph.clone(),
        tasks: self.tasks.clone(),
        pool: self.pool.clone(),
      };
    self.pool.spawn_fn(move || context.graph.create(node, &context)
      .then::<_, Result<(), ()>>(|_| Ok(()))
    )
>>>>>>> ae8fa4bb
  }

  /**
   * Starting from existing roots, execute a graph to completion.
   */
  pub fn execute(&mut self) -> ExecutionStat {
    // TODO: Restore counts.
    let runnable_count = 0;
    let scheduling_iterations = 0;

    // Bootstrap tasks for the roots, and then wait for all of them.
    let roots_res =
      future::join_all(
        self.roots.iter()
          .map(|root| self.launch(root.clone()))
          .collect::<Vec<_>>()
      );

    // Wait for all roots to complete. Failure here should be impossible, because each
    // individual Future in the join was mapped into success regardless of its result.
    roots_res.wait().expect("Execution failed.");

    ExecutionStat {
      runnable_count: runnable_count,
      scheduling_iterations: scheduling_iterations,
    }
  }
}

struct BootstrapContextFactory {
  graph: Arc<Graph>,
  tasks: Arc<Tasks>,
  pool: CpuPool,
}

<<<<<<< HEAD
    self.runnable.clear();
    self.externs.drop_handles(drain_handles());
    ready
=======
impl ContextFactory for BootstrapContextFactory {
  fn create(&self, entry_id: EntryId) -> Context {
    Context::new(entry_id, self.graph.clone(), self.tasks.clone(), self.pool.clone())
>>>>>>> ae8fa4bb
  }
}

#[repr(C)]
pub struct ExecutionStat {
  runnable_count: u64,
  scheduling_iterations: u64,
}<|MERGE_RESOLUTION|>--- conflicted
+++ resolved
@@ -3,16 +3,13 @@
 use std::path::Path;
 use std::sync::Arc;
 
-<<<<<<< HEAD
-use core::{FNV, Field, Key, TypeConstraint};
-use externs::Externs;
-=======
 use futures::future::Future;
 use futures::future;
 use futures_cpupool::{CpuPool, CpuFuture};
 
+use context::Core;
 use core::{Field, Key, TypeConstraint};
->>>>>>> ae8fa4bb
+use externs::Externs;
 use graph::{EntryId, Graph};
 use nodes::{Node, NodeResult, Context, ContextFactory};
 use selectors::{Selector, SelectDependencies};
@@ -23,16 +20,7 @@
  * Represents the state of an execution of (a subgraph of) a Graph.
  */
 pub struct Scheduler {
-<<<<<<< HEAD
-  pub graph: Graph,
-  pub tasks: Tasks,
-  pub types: Types,
-  pub externs: Externs,
-=======
-  pub graph: Arc<Graph>,
-  pub tasks: Arc<Tasks>,
-  pool: CpuPool,
->>>>>>> ae8fa4bb
+  pub core: Arc<Core>,
   // Initial set of roots for the execution, in the order they were declared.
   roots: Vec<Node>,
 }
@@ -42,37 +30,31 @@
    * Creates a Scheduler with an initially empty set of roots.
    */
   pub fn new(
-    graph: Graph,
     tasks: Tasks,
     types: Types,
     externs: Externs,
   ) -> Scheduler {
     Scheduler {
-<<<<<<< HEAD
-      graph: graph,
-      tasks: tasks,
-      types: types,
-      externs: externs,
+      core: Arc::new(
+        Core {
+          graph: Graph::new(),
+          tasks: tasks,
+          types: types,
+          externs: externs,
+          pool: CpuPool::new_num_cpus(),
+        }
+      ),
       roots: Vec::new(),
-      candidates: Default::default(),
-      outstanding: Default::default(),
-      runnable: Default::default(),
-=======
-      graph: Arc::new(graph),
-      tasks: Arc::new(tasks),
-      pool: CpuPool::new_num_cpus(),
-      roots: Vec::new(),
->>>>>>> ae8fa4bb
     }
   }
 
   pub fn visualize(&self, path: &Path) -> io::Result<()> {
-    self.graph.visualize(&self.roots, path, &self.externs)
+    self.core.graph.visualize(&self.roots, path, &self.core.externs)
   }
 
   pub fn trace(&self, path: &Path) -> io::Result<()> {
     for root in &self.roots {
-      let result = self.graph.trace(&root, path, &self.externs);
+      let result = self.core.graph.trace(&root, path, &self.core.externs);
       if result.is_err() {
         return result;
       }
@@ -87,7 +69,7 @@
   pub fn root_states(&self) -> Vec<(&Key, &TypeConstraint, Option<NodeResult>)> {
     self.roots.iter()
       .map(|root| {
-        (root.subject(), root.product(), self.graph.wait(root, &self.tasks.externs))
+        (root.subject(), root.product(), self.core.graph.wait(root, &self.core.externs))
       })
       .collect()
   }
@@ -122,27 +104,11 @@
    * Starts running a Node, and returns a Future that will succeed regardless of the
    * success of the node.
    */
-<<<<<<< HEAD
-  fn attempt_step(&self, id: EntryId) -> Option<State<Node>> {
-    if !self.graph.is_ready_entry(id) {
-      return None;
-    }
-
-    // Run a step.
-    let entry = self.graph.entry_for_id(id);
-    Some(entry.node().step(entry, &self.graph, &self.tasks, &self.types, &self.externs))
-=======
   fn launch(&self, node: Node) -> CpuFuture<(), ()> {
-    let context =
-      BootstrapContextFactory {
-        graph: self.graph.clone(),
-        tasks: self.tasks.clone(),
-        pool: self.pool.clone(),
-      };
-    self.pool.spawn_fn(move || context.graph.create(node, &context)
+    let core = self.core.clone();
+    self.core.pool.spawn_fn(move || core.graph.create(node, &core)
       .then::<_, Result<(), ()>>(|_| Ok(()))
     )
->>>>>>> ae8fa4bb
   }
 
   /**
@@ -172,21 +138,9 @@
   }
 }
 
-struct BootstrapContextFactory {
-  graph: Arc<Graph>,
-  tasks: Arc<Tasks>,
-  pool: CpuPool,
-}
-
-<<<<<<< HEAD
-    self.runnable.clear();
-    self.externs.drop_handles(drain_handles());
-    ready
-=======
-impl ContextFactory for BootstrapContextFactory {
+impl ContextFactory for Arc<Core> {
   fn create(&self, entry_id: EntryId) -> Context {
-    Context::new(entry_id, self.graph.clone(), self.tasks.clone(), self.pool.clone())
->>>>>>> ae8fa4bb
+    Context::new(entry_id, self.clone())
   }
 }
 
