# coding=utf-8
# Copyright 2014 Pants project contributors (see CONTRIBUTORS.md).
# Licensed under the Apache License, Version 2.0 (see LICENSE).

from __future__ import (absolute_import, division, generators, nested_scopes, print_function,
                        unicode_literals, with_statement)

import functools
import os
from collections import defaultdict
from multiprocessing import cpu_count

from pants.backend.jvm.subsystems.java import Java
from pants.backend.jvm.subsystems.jvm_platform import JvmPlatform
from pants.backend.jvm.subsystems.scala_platform import ScalaPlatform
from pants.backend.jvm.targets.jar_library import JarLibrary
from pants.backend.jvm.targets.javac_plugin import JavacPlugin
from pants.backend.jvm.tasks.classpath_util import ClasspathUtil
from pants.backend.jvm.tasks.jvm_compile.compile_context import CompileContext, DependencyContext
from pants.backend.jvm.tasks.jvm_compile.execution_graph import (ExecutionFailure, ExecutionGraph,
                                                                 Job)
from pants.backend.jvm.tasks.jvm_dependency_analyzer import JvmDependencyAnalyzer
from pants.backend.jvm.tasks.nailgun_task import NailgunTaskBase
from pants.base.build_environment import get_buildroot
from pants.base.exceptions import TaskError
from pants.base.fingerprint_strategy import TaskIdentityFingerprintStrategy
from pants.base.worker_pool import WorkerPool
from pants.base.workunit import WorkUnitLabel
from pants.build_graph.resources import Resources
from pants.build_graph.target_scopes import Scopes
from pants.goal.products import MultipleRootedProducts
from pants.reporting.reporting_utils import items_to_report_element
from pants.util.dirutil import fast_relpath, safe_delete, safe_mkdir, safe_walk
from pants.util.fileutil import create_size_estimators
from pants.util.memo import memoized_property


class ResolvedJarAwareTaskIdentityFingerprintStrategy(TaskIdentityFingerprintStrategy):
  """Task fingerprint strategy that also includes the resolved coordinates of dependent jars."""

  def __init__(self, task, classpath_products):
    super(ResolvedJarAwareTaskIdentityFingerprintStrategy, self).__init__(task)
    self._classpath_products = classpath_products

  def compute_fingerprint(self, target):
    if isinstance(target, Resources):
      # Just do nothing, this kind of dependency shouldn't affect result's hash.
      return None

    hasher = self._build_hasher(target)
    if isinstance(target, JarLibrary):
      # NB: Collects only the jars for the current jar_library, and hashes them to ensure that both
      # the resolved coordinates, and the requested coordinates are used. This ensures that if a
      # source file depends on a library with source compatible but binary incompatible signature
      # changes between versions, that you won't get runtime errors due to using an artifact built
      # against a binary incompatible version resolved for a previous compile.
      classpath_entries = self._classpath_products.get_artifact_classpath_entries_for_targets(
        [target])
      for _, entry in classpath_entries:
        hasher.update(str(entry.coordinate))
    return hasher.hexdigest()

  def __hash__(self):
    return hash((type(self), self._task.fingerprint))

  def __eq__(self, other):
    return (isinstance(other, ResolvedJarAwareTaskIdentityFingerprintStrategy) and
            super(ResolvedJarAwareTaskIdentityFingerprintStrategy, self).__eq__(other))


class JvmCompile(NailgunTaskBase):
  """A common framework for JVM compilation.

  To subclass for a specific JVM language, implement the static values and methods
  mentioned below under "Subclasses must implement".
  """

  size_estimators = create_size_estimators()

  @classmethod
  def size_estimator_by_name(cls, estimation_strategy_name):
    return cls.size_estimators[estimation_strategy_name]

  @staticmethod
  def _analysis_for_target(analysis_dir, target):
    return os.path.join(analysis_dir, target.id + '.analysis')

  @staticmethod
  def _portable_analysis_for_target(analysis_dir, target):
    return JvmCompile._analysis_for_target(analysis_dir, target) + '.portable'

  @classmethod
  def register_options(cls, register):
    super(JvmCompile, cls).register_options(register)

    register('--args', advanced=True, type=list,
             default=list(cls.get_args_default(register.bootstrap)), fingerprint=True,
             help='Pass these extra args to the compiler.')

    register('--confs', advanced=True, type=list, default=['default'],
             help='Compile for these Ivy confs.')

<<<<<<< HEAD
    register('--clear-invalid-analysis', advanced=True, default=False, action='store_true',
             deprecated_hint='Invalid analysis will now be automatically ignored via Task '
                             'implementation_version changes.',
             deprecated_version='0.0.81', removal_version='0.0.85',
=======
    # TODO: Stale analysis should be automatically ignored via Task identities:
    # https://github.com/pantsbuild/pants/issues/1351
    register('--clear-invalid-analysis', advanced=True, type=bool,
>>>>>>> 2e3449ad
             help='When set, any invalid/incompatible analysis files will be deleted '
                  'automatically.  When unset, an error is raised instead.')

    register('--warnings', default=True, type=bool, fingerprint=True,
             help='Compile with all configured warnings enabled.')

    register('--warning-args', advanced=True, type=list, fingerprint=True,
             default=list(cls.get_warning_args_default()),
             help='Extra compiler args to use when warnings are enabled.')

    register('--no-warning-args', advanced=True, type=list, fingerprint=True,
             default=list(cls.get_no_warning_args_default()),
             help='Extra compiler args to use when warnings are disabled.')

    register('--fatal-warnings-enabled-args', advanced=True, type=list, fingerprint=True,
             default=list(cls.get_fatal_warnings_enabled_args_default()),
             help='Extra compiler args to use when fatal warnings are enabled.')

    register('--fatal-warnings-disabled-args', advanced=True, type=list, fingerprint=True,
             default=list(cls.get_fatal_warnings_disabled_args_default()),
             help='Extra compiler args to use when fatal warnings are disabled.')

    register('--debug-symbols', type=bool, fingerprint=True,
             help='Compile with debug symbol enabled.')

    register('--debug-symbol-args', advanced=True, type=list, fingerprint=True,
             default=['-C-g:lines,source,vars'],
             help='Extra args to enable debug symbol.')

    register('--delete-scratch', advanced=True, default=True, type=bool,
             help='Leave intermediate scratch files around, for debugging build problems.')

    register('--worker-count', advanced=True, type=int, default=cpu_count(),
             help='The number of concurrent workers to use when '
                  'compiling with {task}. Defaults to the '
                  'current machine\'s CPU count.'.format(task=cls._name))

    register('--size-estimator', advanced=True,
             choices=list(cls.size_estimators.keys()), default='filesize',
             help='The method of target size estimation. The size estimator estimates the size '
                  'of targets in order to build the largest targets first (subject to dependency '
                  'constraints). Choose \'random\' to choose random sizes for each target, which '
                  'may be useful for distributed builds.')

    register('--capture-log', advanced=True, type=bool,
             fingerprint=True,
             help='Capture compilation output to per-target logs.')

    register('--capture-classpath', advanced=True, type=bool, default=True,
             fingerprint=True,
             help='Capture classpath to per-target newline-delimited text files. These files will '
                  'be packaged into any jar artifacts that are created from the jvm targets.')

    register('--unused-deps', choices=['ignore', 'warn', 'fatal'], default='warn',
             fingerprint=True,
             help='Controls whether unused deps are checked, and whether they cause warnings or '
                  'errors.')

  @classmethod
  def prepare(cls, options, round_manager):
    super(JvmCompile, cls).prepare(options, round_manager)

    round_manager.require_data('compile_classpath')

    # Require codegen we care about
    # TODO(John Sirois): roll this up in Task - if the list of labels we care about for a target
    # predicate to filter the full build graph is exposed, the requirement can be made automatic
    # and in turn codegen tasks could denote the labels they produce automating wiring of the
    # produce side
    round_manager.require_data('java')
    round_manager.require_data('scala')

    # Allow the deferred_sources_mapping to take place first
    round_manager.require_data('deferred_sources')

  # Subclasses must implement.
  # --------------------------
  _name = None
  _supports_concurrent_execution = None

  @classmethod
  def subsystem_dependencies(cls):
    return super(JvmCompile, cls).subsystem_dependencies() + (Java, JvmPlatform, ScalaPlatform)

  @classmethod
  def name(cls):
    return cls._name

  @classmethod
  def compiler_plugin_types(cls):
    """A tuple of target types which are compiler plugins."""
    return ()

  @classmethod
  def get_args_default(cls, bootstrap_option_values):
    """Override to set default for --args option.

    :param bootstrap_option_values: The values of the "bootstrap options" (e.g., pants_workdir).
                                    Implementations can use these when generating the default.
                                    See src/python/pants/options/options_bootstrapper.py for
                                    details.
    """
    return ()

  @classmethod
  def get_warning_args_default(cls):
    """Override to set default for --warning-args option."""
    return ()

  @classmethod
  def get_no_warning_args_default(cls):
    """Override to set default for --no-warning-args option."""
    return ()

  @classmethod
  def get_fatal_warnings_enabled_args_default(cls):
    """Override to set default for --fatal-warnings-enabled-args option."""
    return ()

  @classmethod
  def get_fatal_warnings_disabled_args_default(cls):
    """Override to set default for --fatal-warnings-disabled-args option."""
    return ()

  @property
  def cache_target_dirs(self):
    return True

  def select(self, target):
    raise NotImplementedError()

  def select_source(self, source_file_path):
    raise NotImplementedError()

  def create_analysis_tools(self):
    """Returns an AnalysisTools implementation.

    Subclasses must implement.
    """
    raise NotImplementedError()

  def compile(self, args, classpath, sources, classes_output_dir, upstream_analysis, analysis_file,
              log_file, settings, fatal_warnings, javac_plugins_to_exclude):
    """Invoke the compiler.

    Must raise TaskError on compile failure.

    Subclasses must implement.
    :param list args: Arguments to the compiler (such as jmake or zinc).
    :param list classpath: List of classpath entries.
    :param list sources: Source files.
    :param str classes_output_dir: Where to put the compiled output.
    :param upstream_analysis:
    :param analysis_file: Where to write the compile analysis.
    :param log_file: Where to write logs.
    :param JvmPlatformSettings settings: platform settings determining the -source, -target, etc for
      javac to use.
    :param fatal_warnings: whether to convert compilation warnings to errors.
    :param javac_plugins_to_exclude: A list of names of javac plugins that mustn't be used in
                                     this compilation, even if requested (typically because
                                     this compilation is building those same plugins).
    """
    raise NotImplementedError()

  # Subclasses may override.
  # ------------------------
  def extra_compile_time_classpath_elements(self):
    """Extra classpath elements common to all compiler invocations.

    E.g., jars for compiler plugins.

    These are added at the end of the classpath, after any dependencies, so that if they
    overlap with any explicit dependencies, the compiler sees those first.  This makes
    missing dependency accounting much simpler.
    """
    return []

  def write_extra_resources(self, compile_context):
    """Writes any extra, out-of-band resources for a target to its classes directory.

    E.g., targets that produce scala compiler plugins or annotation processor files
    produce an info file. The resources will be added to the runtime_classpath.
    Returns a list of pairs (root, [absolute paths of files under root]).
    """
    pass

  def __init__(self, *args, **kwargs):
    super(JvmCompile, self).__init__(*args, **kwargs)
    self._targets_to_compile_settings = None

    # JVM options for running the compiler.
    self._jvm_options = self.get_options().jvm_options

    self._args = list(self.get_options().args)
    if self.get_options().warnings:
      self._args.extend(self.get_options().warning_args)
    else:
      self._args.extend(self.get_options().no_warning_args)

    if self.get_options().debug_symbols:
      self._args.extend(self.get_options().debug_symbol_args)

    # The ivy confs for which we're building.
    self._confs = self.get_options().confs

    # Determines which sources are relevant to this target.
    self._sources_predicate = self.select_source

    self._capture_log = self.get_options().capture_log
    self._delete_scratch = self.get_options().delete_scratch
    self._clear_invalid_analysis = self.get_options().clear_invalid_analysis

    try:
      worker_count = self.get_options().worker_count
    except AttributeError:
      # tasks that don't support concurrent execution have no worker_count registered
      worker_count = 1
    self._worker_count = worker_count

    self._size_estimator = self.size_estimator_by_name(self.get_options().size_estimator)

    self._analysis_tools = self.create_analysis_tools()

    self._dep_context = DependencyContext(self.compiler_plugin_types,
                                          dict(include_scopes=Scopes.JVM_COMPILE_SCOPES,
                                               respect_intransitive=True))

  @property
  def _unused_deps_check_enabled(self):
    return self.get_options().unused_deps != 'ignore'

  @memoized_property
  def _dep_analyzer(self):
    return JvmDependencyAnalyzer(get_buildroot(),
                                 self.context.products.get_data('runtime_classpath'))

  @property
  def _analysis_parser(self):
    return self._analysis_tools.parser

  def _fingerprint_strategy(self, classpath_products):
    return ResolvedJarAwareTaskIdentityFingerprintStrategy(self, classpath_products)

  def _compile_context(self, target, target_workdir):
    analysis_file = JvmCompile._analysis_for_target(target_workdir, target)
    portable_analysis_file = JvmCompile._portable_analysis_for_target(target_workdir, target)
    classes_dir = os.path.join(target_workdir, 'classes')
    jar_file = os.path.join(target_workdir, 'z.jar')
    log_file = os.path.join(target_workdir, 'debug.log')
    strict_deps = self._compute_language_property(target, lambda x: x.strict_deps)
    return CompileContext(target,
                          analysis_file,
                          portable_analysis_file,
                          classes_dir,
                          jar_file,
                          log_file,
                          self._compute_sources_for_target(target),
                          strict_deps)

  def execute(self):
    # In case we have no relevant targets and return early create the requested product maps.
    self._create_empty_products()

    relevant_targets = list(self.context.targets(predicate=self.select))

    if not relevant_targets:
      return

    # Clone the compile_classpath to the runtime_classpath.
    compile_classpath = self.context.products.get_data('compile_classpath')
    classpath_product = self.context.products.get_data('runtime_classpath', compile_classpath.copy)

    fingerprint_strategy = self._fingerprint_strategy(classpath_product)
    # Note, JVM targets are validated (`vts.update()`) as they succeed.  As a result,
    # we begin writing artifacts out to the cache immediately instead of waiting for
    # all targets to finish.
    with self.invalidated(relevant_targets,
                          invalidate_dependents=True,
                          fingerprint_strategy=fingerprint_strategy,
                          topological_order=True) as invalidation_check:

      # Initialize the classpath for all targets.
      compile_contexts = {vt.target: self._compile_context(vt.target, vt.results_dir)
                          for vt in invalidation_check.all_vts}
      for cc in compile_contexts.values():
        classpath_product.add_for_target(cc.target,
                                         [(conf, cc.classes_dir) for conf in self._confs])

      # Register products for valid targets.
      valid_targets = [vt.target for vt in invalidation_check.all_vts if vt.valid]
      self._register_vts([compile_contexts[t] for t in valid_targets])

      # Build any invalid targets (which will register products in the background).
      if invalidation_check.invalid_vts:
        invalid_targets = [vt.target for vt in invalidation_check.invalid_vts]
        self.do_compile(
          invalidation_check,
          compile_contexts,
          invalid_targets,
          self.extra_compile_time_classpath_elements(),
        )

      # Once compilation has completed, replace the classpath entry for each target with
      # its jar'd representation.
      for cc in compile_contexts.values():
        for conf in self._confs:
          classpath_product.remove_for_target(cc.target, [(conf, cc.classes_dir)])
          classpath_product.add_for_target(cc.target, [(conf, cc.jar_file)])

  def do_compile(self,
                 invalidation_check,
                 compile_contexts,
                 invalid_targets,
                 extra_compile_time_classpath_elements):
    """Executes compilations for the invalid targets contained in a single chunk."""
    assert invalid_targets, "compile_chunk should only be invoked if there are invalid targets."


    # This ensures the workunit for the worker pool is set before attempting to compile.
    with self.context.new_workunit('isolation-{}-pool-bootstrap'.format(self._name)) \
            as workunit:
      # This uses workunit.parent as the WorkerPool's parent so that child workunits
      # of different pools will show up in order in the html output. This way the current running
      # workunit is on the bottom of the page rather than possibly in the middle.
      worker_pool = WorkerPool(workunit.parent,
                               self.context.run_tracker,
                               self._worker_count)


    # Prepare the output directory for each invalid target, and confirm that analysis is valid.
    for target in invalid_targets:
      cc = compile_contexts[target]
      safe_mkdir(cc.classes_dir)
      self.validate_analysis(cc.analysis_file)

    # Get the classpath generated by upstream JVM tasks and our own prepare_compile().
    classpath_products = self.context.products.get_data('runtime_classpath')

    extra_compile_time_classpath = self._compute_extra_classpath(
        extra_compile_time_classpath_elements)

    # Now create compile jobs for each invalid target one by one.
    jobs = self._create_compile_jobs(classpath_products,
                                     compile_contexts,
                                     extra_compile_time_classpath,
                                     invalid_targets,
                                     invalidation_check.invalid_vts)

    exec_graph = ExecutionGraph(jobs)
    try:
      exec_graph.execute(worker_pool, self.context.log)
    except ExecutionFailure as e:
      raise TaskError("Compilation failure: {}".format(e))

  def _record_compile_classpath(self, classpath, targets, outdir):
    text = '\n'.join(classpath)
    for target in targets:
      path = os.path.join(outdir, 'compile_classpath', '{}.txt'.format(target.id))
      safe_mkdir(os.path.dirname(path), clean=False)
      with open(path, 'w') as f:
        f.write(text.encode('utf-8'))

  def _compile_vts(self, vts, sources, analysis_file, upstream_analysis, classpath, outdir,
                   log_file, progress_message, settings, fatal_warnings, counter):
    """Compiles sources for the given vts into the given output dir.

    vts - versioned target set
    sources - sources for this target set
    analysis_file - the analysis file to manipulate
    classpath - a list of classpath entries
    outdir - the output dir to send classes to

    May be invoked concurrently on independent target sets.

    Postcondition: The individual targets in vts are up-to-date, as if each were
                   compiled individually.
    """
    if not sources:
      self.context.log.warn('Skipping {} compile for targets with no sources:\n  {}'
                            .format(self.name(), vts.targets))
    else:
      counter_val = str(counter()).rjust(counter.format_length(), b' ')
      counter_str = '[{}/{}] '.format(counter_val, counter.size)
      # Do some reporting.
      self.context.log.info(
        counter_str,
        'Compiling ',
        items_to_report_element(sources, '{} source'.format(self.name())),
        ' in ',
        items_to_report_element([t.address.reference() for t in vts.targets], 'target'),
        ' (',
        progress_message,
        ').')
      with self.context.new_workunit('compile', labels=[WorkUnitLabel.COMPILER]):
        # The compiler may delete classfiles, then later exit on a compilation error. Then if the
        # change triggering the error is reverted, we won't rebuild to restore the missing
        # classfiles. So we force-invalidate here, to be on the safe side.
        vts.force_invalidate()
        if self.get_options().capture_classpath:
          self._record_compile_classpath(classpath, vts.targets, outdir)

        # If compiling a plugin, don't try to use it on itself.
        javac_plugins_to_exclude = (t.plugin for t in vts.targets if isinstance(t, JavacPlugin))
        self.compile(self._args, classpath, sources, outdir, upstream_analysis, analysis_file,
                     log_file, settings, fatal_warnings, javac_plugins_to_exclude)

  def check_artifact_cache(self, vts):
    """Localizes the fetched analysis for targets we found in the cache."""
    def post_process(cached_vts):
      for vt in cached_vts:
        cc = self._compile_context(vt.target, vt.results_dir)
        safe_delete(cc.analysis_file)
        self._analysis_tools.localize(cc.portable_analysis_file, cc.analysis_file)
    return self.do_check_artifact_cache(vts, post_process_cached_vts=post_process)

  def _create_empty_products(self):
    if self.context.products.is_required_data('classes_by_source'):
      make_products = lambda: defaultdict(MultipleRootedProducts)
      self.context.products.safe_create_data('classes_by_source', make_products)

    if self.context.products.is_required_data('product_deps_by_src') \
        or self._unused_deps_check_enabled:
      self.context.products.safe_create_data('product_deps_by_src', dict)

  def compute_classes_by_source(self, compile_contexts):
    """Compute a map of (context->(src->classes)) for the given compile_contexts.

    It's possible (although unfortunate) for multiple targets to own the same sources, hence
    the top level division. Srcs are relative to buildroot. Classes are absolute paths.

    Returning classes with 'None' as their src indicates that the compiler analysis indicated
    that they were un-owned. This case is triggered when annotation processors generate
    classes (or due to bugs in classfile tracking in zinc/jmake.)
    """
    buildroot = get_buildroot()
    # Build a mapping of srcs to classes for each context.
    classes_by_src_by_context = defaultdict(dict)
    for compile_context in compile_contexts:
      # Walk the context's jar to build a set of unclaimed classfiles.
      unclaimed_classes = set()
      with compile_context.open_jar(mode='r') as jar:
        for name in jar.namelist():
          if not name.endswith('/'):
            unclaimed_classes.add(os.path.join(compile_context.classes_dir, name))

      # Grab the analysis' view of which classfiles were generated.
      classes_by_src = classes_by_src_by_context[compile_context]
      if os.path.exists(compile_context.analysis_file):
        products = self._analysis_parser.parse_products_from_path(compile_context.analysis_file,
                                                                  compile_context.classes_dir)
        for src, classes in products.items():
          relsrc = os.path.relpath(src, buildroot)
          classes_by_src[relsrc] = classes
          unclaimed_classes.difference_update(classes)

      # Any remaining classfiles were unclaimed by sources/analysis.
      classes_by_src[None] = list(unclaimed_classes)
    return classes_by_src_by_context

  def classname_for_classfile(self, compile_context, class_file_name):
    assert class_file_name.startswith(compile_context.classes_dir)
    rel_classfile_path = class_file_name[len(compile_context.classes_dir) + 1:]
    return ClasspathUtil.classname_for_rel_classfile(rel_classfile_path)

  def _register_vts(self, compile_contexts):
    classes_by_source = self.context.products.get_data('classes_by_source')
    product_deps_by_src = self.context.products.get_data('product_deps_by_src')

    # Register a mapping between sources and classfiles (if requested).
    if classes_by_source is not None:
      ccbsbc = self.compute_classes_by_source(compile_contexts).items()
      for compile_context, computed_classes_by_source in ccbsbc:
        classes_dir = compile_context.classes_dir

        for source in compile_context.sources:
          classes = computed_classes_by_source.get(source, [])
          classes_by_source[source].add_abs_paths(classes_dir, classes)

    # Register classfile product dependencies (if requested).
    if product_deps_by_src is not None:
      for compile_context in compile_contexts:
        product_deps_by_src[compile_context.target] = \
            self._analysis_parser.parse_deps_from_path(compile_context.analysis_file)

<<<<<<< HEAD
  def _check_unused_deps(self, compile_context):
    """Uses `product_deps_by_src` to check unused deps and warn or error."""
    with self.context.new_workunit('unused-check', labels=[WorkUnitLabel.COMPILER]):
      # Compute replacement deps.
      product_deps_by_src = self.context.products.get_data('product_deps_by_src')
      replacements = self._dep_analyzer.compute_unused_deps(product_deps_by_src,
                                                            self._dep_context,
                                                            compile_context)

      if not replacements:
        return

      # Warn or error for unused.
      def unused_msg(entry):
        dep, reps = entry
        if reps:
          return '{}{}'.format(
              dep.address.spec,
              ' (suggested replacement: {})'.format(' & '.join(str(r.address.spec) for r in reps)))
        else:
          return dep.address.spec
      unused_msg = (
          'unused dependencies:\n  {}\n'.format(
            '\n  '.join(unused_msg(entry) for entry in sorted(replacements.items())),
          )
        )
      if self.get_options().unused_deps == 'fatal':
        raise TaskError(unused_msg)
      else:
        self.context.log.warn('Target {} had {}'.format(compile_context.target.address.spec, unused_msg))
=======
  def _compute_strict_dependencies(self, target):
    """Compute the 'strict' compile target dependencies for the given target.

    Recursively resolves target aliases, and includes the transitive deps of compiler plugins,
    since compiletime is actually runtime for them.

    TODO: Javac plugins/processors should use -processorpath instead of the classpath.
    """
    def resolve(t):
      for declared in t.dependencies:
        if type(declared) == Target:
          for r in resolve(declared):
            yield r
        elif isinstance(declared, self.compiler_plugin_types()):
          for r in declared.closure(bfs=True, **self._target_closure_kwargs):
            yield r
        else:
          yield declared

    yield target
    for dep in resolve(target):
      yield dep

  def _compute_classpath_entries(self,
                                 classpath_products,
                                 compile_context,
                                 extra_compile_time_classpath):
    # Generate a classpath specific to this compile and target.
    target = compile_context.target
    if compile_context.strict_deps:
      classpath_targets = list(self._compute_strict_dependencies(target))
      pruned = [t.address.spec for t in target.closure(bfs=True, **self._target_closure_kwargs)
                if t not in classpath_targets]
      self.context.log.debug(
          'Using strict classpath for {}, which prunes the following dependencies: {}'.format(
            target.address.spec, pruned))
    else:
      classpath_targets = target.closure(bfs=True, **self._target_closure_kwargs)
    ret = ClasspathUtil.compute_classpath(classpath_targets, classpath_products,
                                          extra_compile_time_classpath, self._confs)
    if isinstance(target, JavacPlugin):
      # Javac plugins need to compile against our distribution's tools.jar. There's no way to
      # express this via traversable_dependency_specs, so we inject it into the classpath here.
      ret = self.dist.find_libs(['tools.jar']) + ret
    return ret
>>>>>>> 2e3449ad

  def _upstream_analysis(self, compile_contexts, classpath_entries):
    """Returns tuples of classes_dir->analysis_file for the closure of the target."""
    # Reorganize the compile_contexts by class directory.
    compile_contexts_by_directory = {}
    for compile_context in compile_contexts.values():
      compile_contexts_by_directory[compile_context.classes_dir] = compile_context
    # If we have a compile context for the target, include it.
    for entry in classpath_entries:
      if not entry.endswith('.jar'):
        compile_context = compile_contexts_by_directory.get(entry)
        if not compile_context:
          self.context.log.debug('Missing upstream analysis for {}'.format(entry))
        else:
          yield compile_context.classes_dir, compile_context.analysis_file

  def exec_graph_key_for_target(self, compile_target):
    return "compile({})".format(compile_target.address.spec)

  def _create_compile_jobs(self, classpath_products, compile_contexts, extra_compile_time_classpath,
                           invalid_targets, invalid_vts):
    class Counter(object):
      def __init__(self, size, initial=0):
        self.size = size
        self.count = initial

      def __call__(self):
        self.count += 1
        return self.count

      def format_length(self):
        return len(str(self.size))
    counter = Counter(len(invalid_vts))

    def check_cache(vts):
      """Manually checks the artifact cache (usually immediately before compilation.)

      Returns true if the cache was hit successfully, indicating that no compilation is necessary.
      """
      if not self.artifact_cache_reads_enabled():
        return False
      cached_vts, _, _ = self.check_artifact_cache([vts])
      if not cached_vts:
        self.context.log.debug('Missed cache during double check for {}'
                               .format(vts.target.address.spec))
        return False
      assert cached_vts == [vts], (
          'Cache returned unexpected target: {} vs {}'.format(cached_vts, [vts])
      )
      self.context.log.info('Hit cache during double check for {}'.format(vts.target.address.spec))
      counter()
      return True

    def should_compile_incrementally(vts):
      """Check to see if the compile should try to re-use the existing analysis.

      Returns true if we should try to compile the target incrementally.
      """
      if not vts.is_incremental:
        return False
      if not self._clear_invalid_analysis:
        return True
      return os.path.exists(compile_context.analysis_file)

    def work_for_vts(vts, ctx):
      progress_message = ctx.target.address.spec

      # Capture a compilation log if requested.
      log_file = ctx.log_file if self._capture_log else None

      # Double check the cache before beginning compilation
      hit_cache = check_cache(vts)

      if not hit_cache:
        # Compute the compile classpath for this target.
<<<<<<< HEAD
        cp_entries = ClasspathUtil.compute_classpath(compile_context.dependencies(self._dep_context),
                                                     classpath_products,
                                                     extra_compile_time_classpath,
                                                     self._confs)
=======
        cp_entries = self._compute_classpath_entries(classpath_products,
                                                     ctx,
                                                     extra_compile_time_classpath)
>>>>>>> 2e3449ad
        # TODO: always provide transitive analysis, but not always all classpath entries?
        upstream_analysis = dict(self._upstream_analysis(compile_contexts, cp_entries))

        # Write analysis to a temporary file, and move it to the final location on success.
        tmp_analysis_file = "{}.tmp".format(ctx.analysis_file)
        if should_compile_incrementally(vts):
          # If this is an incremental compile, rebase the analysis to our new classes directory.
          self._analysis_tools.rebase_from_path(ctx.analysis_file,
                                                tmp_analysis_file,
                                                vts.previous_results_dir,
                                                vts.results_dir)
        else:
          # Otherwise, simply ensure that it is empty.
          safe_delete(tmp_analysis_file)
        tgt, = vts.targets
        fatal_warnings = self._compute_language_property(tgt, lambda x: x.fatal_warnings)
        self._compile_vts(vts,
                          ctx.sources,
                          tmp_analysis_file,
                          upstream_analysis,
                          cp_entries,
                          ctx.classes_dir,
                          log_file,
                          progress_message,
                          tgt.platform,
                          fatal_warnings,
                          counter)
        os.rename(tmp_analysis_file, ctx.analysis_file)
        self._analysis_tools.relativize(ctx.analysis_file, ctx.portable_analysis_file)

        # Write any additional resources for this target to the target workdir.
        self.write_extra_resources(ctx)

        # Jar the compiled output.
        self._create_context_jar(ctx)

      # Update the products with the latest classes.
      self._register_vts([ctx])

      # Once products are registered, check for unused dependencies (if enabled).
      if not hit_cache and self._unused_deps_check_enabled:
        self._check_unused_deps(compile_context)

    jobs = []
    invalid_target_set = set(invalid_targets)
    for ivts in invalid_vts:
      # Invalidated targets are a subset of relevant targets: get the context for this one.
      compile_target = ivts.targets[0]
      compile_context = compile_contexts[compile_target]
      compile_target_closure = compile_target.closure()

      # dependencies of the current target which are invalid for this chunk
      invalid_dependencies = (compile_target_closure & invalid_target_set) - [compile_target]

      jobs.append(Job(self.exec_graph_key_for_target(compile_target),
                      functools.partial(work_for_vts, ivts, compile_context),
                      [self.exec_graph_key_for_target(target) for target in invalid_dependencies],
                      self._size_estimator(compile_context.sources),
                      # If compilation and analysis work succeeds, validate the vts.
                      # Otherwise, fail it.
                      on_success=ivts.update,
                      on_failure=ivts.force_invalidate))
    return jobs

  def _create_context_jar(self, compile_context):
    """Jar up the compile_context to its output jar location.

    TODO(stuhood): In the medium term, we hope to add compiler support for this step, which would
    allow the jars to be used as compile _inputs_ as well. Currently using jar'd compile outputs as
    compile inputs would make the compiler's analysis useless.
      see https://github.com/twitter-forks/sbt/tree/stuhood/output-jars
    """
    root = compile_context.classes_dir
    with compile_context.open_jar(mode='w') as jar:
      for abs_sub_dir, dirnames, filenames in safe_walk(root):
        for name in dirnames + filenames:
          abs_filename = os.path.join(abs_sub_dir, name)
          arcname = fast_relpath(abs_filename, root)
          jar.write(abs_filename, arcname)

  def validate_analysis(self, path):
    """Throws a TaskError for invalid analysis files."""
    try:
      self._analysis_parser.validate_analysis(path)
    except Exception as e:
      if self._clear_invalid_analysis:
        self.context.log.warn("Invalid analysis detected at path {} ... pants will remove these "
                              "automatically, but\nyou may experience spurious warnings until "
                              "clean-all is executed.\n{}".format(path, e))
        safe_delete(path)
      else:
        raise TaskError("An internal build directory contains invalid/mismatched analysis: please "
                        "run `clean-all` if your tools versions changed recently:\n{}".format(e))

  def _compute_sources_for_target(self, target):
    """Computes and returns the sources (relative to buildroot) for the given target."""
    def resolve_target_sources(target_sources):
      resolved_sources = []
      for tgt in target_sources:
        if tgt.has_sources():
          resolved_sources.extend(tgt.sources_relative_to_buildroot())
      return resolved_sources

    sources = [s for s in target.sources_relative_to_buildroot() if self._sources_predicate(s)]
    # TODO: Make this less hacky. Ideally target.java_sources will point to sources, not targets.
    if hasattr(target, 'java_sources') and target.java_sources:
      sources.extend(resolve_target_sources(target.java_sources))
    return sources

  def _compute_language_property(self, target, selector):
    """Computes the a language property setting for the given target sources.

    :param target The target whose language property will be calculated.
    :param selector A function that takes a target or platform and returns the boolean value of the
                    property for that target or platform, or None if that target or platform does
                    not directly define the property.

    If the target does not override the language property, returns true iff the property
    is true for any of the matched languages for the target.
    """
    if selector(target) is not None:
      return selector(target)

    prop = False
    if target.has_sources('.java'):
      prop |= selector(Java.global_instance())
    if target.has_sources('.scala'):
      prop |= selector(ScalaPlatform.global_instance())
    return prop

  def _compute_extra_classpath(self, extra_compile_time_classpath_elements):
    """Compute any extra compile-time-only classpath elements.

    TODO(benjy): Model compile-time vs. runtime classpaths more explicitly.
    """
    def extra_compile_classpath_iter():
      for conf in self._confs:
        for jar in extra_compile_time_classpath_elements:
          yield (conf, jar)

    return list(extra_compile_classpath_iter())<|MERGE_RESOLUTION|>--- conflicted
+++ resolved
@@ -100,16 +100,9 @@
     register('--confs', advanced=True, type=list, default=['default'],
              help='Compile for these Ivy confs.')
 
-<<<<<<< HEAD
-    register('--clear-invalid-analysis', advanced=True, default=False, action='store_true',
-             deprecated_hint='Invalid analysis will now be automatically ignored via Task '
-                             'implementation_version changes.',
-             deprecated_version='0.0.81', removal_version='0.0.85',
-=======
     # TODO: Stale analysis should be automatically ignored via Task identities:
     # https://github.com/pantsbuild/pants/issues/1351
     register('--clear-invalid-analysis', advanced=True, type=bool,
->>>>>>> 2e3449ad
              help='When set, any invalid/incompatible analysis files will be deleted '
                   'automatically.  When unset, an error is raised instead.')
 
@@ -198,10 +191,13 @@
   def name(cls):
     return cls._name
 
-  @classmethod
-  def compiler_plugin_types(cls):
-    """A tuple of target types which are compiler plugins."""
-    return ()
+  @memoized_property
+  def compiler_plugin_types(self):
+    return tuple(self.compiler_plugins.keys())
+
+  def compiler_plugins(self):
+    """A dict of compiler plugin target types and their additional classpath entries."""
+    return {}
 
   @classmethod
   def get_args_default(cls, bootstrap_option_values):
@@ -333,7 +329,7 @@
 
     self._analysis_tools = self.create_analysis_tools()
 
-    self._dep_context = DependencyContext(self.compiler_plugin_types,
+    self._dep_context = DependencyContext(self.compiler_plugins(),
                                           dict(include_scopes=Scopes.JVM_COMPILE_SCOPES,
                                                respect_intransitive=True))
 
@@ -594,7 +590,6 @@
         product_deps_by_src[compile_context.target] = \
             self._analysis_parser.parse_deps_from_path(compile_context.analysis_file)
 
-<<<<<<< HEAD
   def _check_unused_deps(self, compile_context):
     """Uses `product_deps_by_src` to check unused deps and warn or error."""
     with self.context.new_workunit('unused-check', labels=[WorkUnitLabel.COMPILER]):
@@ -625,53 +620,6 @@
         raise TaskError(unused_msg)
       else:
         self.context.log.warn('Target {} had {}'.format(compile_context.target.address.spec, unused_msg))
-=======
-  def _compute_strict_dependencies(self, target):
-    """Compute the 'strict' compile target dependencies for the given target.
-
-    Recursively resolves target aliases, and includes the transitive deps of compiler plugins,
-    since compiletime is actually runtime for them.
-
-    TODO: Javac plugins/processors should use -processorpath instead of the classpath.
-    """
-    def resolve(t):
-      for declared in t.dependencies:
-        if type(declared) == Target:
-          for r in resolve(declared):
-            yield r
-        elif isinstance(declared, self.compiler_plugin_types()):
-          for r in declared.closure(bfs=True, **self._target_closure_kwargs):
-            yield r
-        else:
-          yield declared
-
-    yield target
-    for dep in resolve(target):
-      yield dep
-
-  def _compute_classpath_entries(self,
-                                 classpath_products,
-                                 compile_context,
-                                 extra_compile_time_classpath):
-    # Generate a classpath specific to this compile and target.
-    target = compile_context.target
-    if compile_context.strict_deps:
-      classpath_targets = list(self._compute_strict_dependencies(target))
-      pruned = [t.address.spec for t in target.closure(bfs=True, **self._target_closure_kwargs)
-                if t not in classpath_targets]
-      self.context.log.debug(
-          'Using strict classpath for {}, which prunes the following dependencies: {}'.format(
-            target.address.spec, pruned))
-    else:
-      classpath_targets = target.closure(bfs=True, **self._target_closure_kwargs)
-    ret = ClasspathUtil.compute_classpath(classpath_targets, classpath_products,
-                                          extra_compile_time_classpath, self._confs)
-    if isinstance(target, JavacPlugin):
-      # Javac plugins need to compile against our distribution's tools.jar. There's no way to
-      # express this via traversable_dependency_specs, so we inject it into the classpath here.
-      ret = self.dist.find_libs(['tools.jar']) + ret
-    return ret
->>>>>>> 2e3449ad
 
   def _upstream_analysis(self, compile_contexts, classpath_entries):
     """Returns tuples of classes_dir->analysis_file for the closure of the target."""
@@ -747,16 +695,10 @@
 
       if not hit_cache:
         # Compute the compile classpath for this target.
-<<<<<<< HEAD
-        cp_entries = ClasspathUtil.compute_classpath(compile_context.dependencies(self._dep_context),
+        cp_entries = ClasspathUtil.compute_classpath(ctx.dependencies(self._dep_context),
                                                      classpath_products,
                                                      extra_compile_time_classpath,
                                                      self._confs)
-=======
-        cp_entries = self._compute_classpath_entries(classpath_products,
-                                                     ctx,
-                                                     extra_compile_time_classpath)
->>>>>>> 2e3449ad
         # TODO: always provide transitive analysis, but not always all classpath entries?
         upstream_analysis = dict(self._upstream_analysis(compile_contexts, cp_entries))
 
@@ -798,7 +740,7 @@
 
       # Once products are registered, check for unused dependencies (if enabled).
       if not hit_cache and self._unused_deps_check_enabled:
-        self._check_unused_deps(compile_context)
+        self._check_unused_deps(ctx)
 
     jobs = []
     invalid_target_set = set(invalid_targets)
