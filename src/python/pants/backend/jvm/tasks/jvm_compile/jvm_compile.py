--- conflicted
+++ resolved
@@ -714,26 +714,8 @@
 
         dep_context = DependencyContext.global_instance()
         tgt, = vts.targets
-<<<<<<< HEAD
         fatal_warnings = dep_context.defaulted_property(tgt, lambda x: x.fatal_warnings)
         zinc_file_manager = dep_context.defaulted_property(tgt, lambda x: x.zinc_file_manager)
-        self._compile_vts(vts,
-                          ctx.target,
-                          ctx.sources,
-                          ctx.analysis_file,
-                          upstream_analysis,
-                          cp_entries,
-                          ctx.classes_dir,
-                          log_file,
-                          ctx.zinc_args_file,
-                          progress_message,
-                          tgt.platform,
-                          fatal_warnings,
-                          zinc_file_manager,
-                          counter)
-=======
-        fatal_warnings = self._compute_language_property(tgt, lambda x: x.fatal_warnings)
-        zinc_file_manager = self._compute_language_property(tgt, lambda x: x.zinc_file_manager)
         with Timer() as timer:
           self._compile_vts(vts,
                             ctx.target,
@@ -754,8 +736,6 @@
                                   len(ctx.sources),
                                   timer.elapsed,
                                   is_incremental)
-        self._analysis_tools.relativize(ctx.analysis_file, ctx.portable_analysis_file)
->>>>>>> bd8f49ad
 
         # Write any additional resources for this target to the target workdir.
         self.write_extra_resources(ctx)
