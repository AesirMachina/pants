# coding=utf-8
# Copyright 2015 Pants project contributors (see CONTRIBUTORS.md).
# Licensed under the Apache License, Version 2.0 (see LICENSE).

from __future__ import (absolute_import, division, generators, nested_scopes, print_function,
                        unicode_literals, with_statement)

import logging
from abc import abstractproperty

from six import string_types

from pants.build_graph.address import Addresses
from pants.engine.addressable import Exactly, addressable_list
from pants.engine.fs import PathGlobs
from pants.engine.objects import Locatable
from pants.engine.struct import Struct, StructWithDeps
from pants.source import wrapped_globs
from pants.util.contextutil import exception_logging
from pants.util.meta import AbstractClass
from pants.util.objects import datatype


logger = logging.getLogger(__name__)


class TargetAdaptor(StructWithDeps):
  """A Struct to imitate the existing Target.

  Extends StructWithDeps to add a `dependencies` field marked Addressable.
  """

  @property
  def has_concrete_sources(self):
    """Returns true if this target has non-deferred sources.

    NB: once ivy is implemented in the engine, we can fetch sources natively here, and/or
    refactor how deferred sources are implemented.
      see: https://github.com/pantsbuild/pants/issues/2997
    """
    sources = getattr(self, 'sources', None)
    return sources is not None and not isinstance(sources, Addresses)

  @property
  def field_adaptors(self):
    """Returns a tuple of Fields for captured fields which need additional treatment."""
    with exception_logging(logger, 'Exception in `field_adaptors` property'):
      if not self.has_concrete_sources:
        return tuple()
      base_globs = BaseGlobs.from_sources_field(self.sources, self.address.spec_path)
      path_globs, excluded_path_globs = base_globs.to_path_globs(self.address.spec_path)
      return (SourcesField(self.address, 'sources', base_globs.filespecs, path_globs, excluded_path_globs),)


class Field(object):
  """A marker for Target(Adaptor) fields for which the engine might perform extra construction."""


class SourcesField(datatype('SourcesField', ['address', 'arg', 'filespecs', 'path_globs', 'excluded_path_globs']), Field):
  """Represents the `sources` argument for a particular Target.

  Sources are currently eagerly computed in-engine in order to provide the `BuildGraph`
  API efficiently; once tasks are explicitly requesting particular Products for Targets,
  lazy construction will be more natural.
    see https://github.com/pantsbuild/pants/issues/3560

  :param address: The Address of the TargetAdaptor for which this field is an argument.
  :param arg: The name of this argument: usually 'sources', but occasionally also 'resources' in the
    case of python resource globs.
  :param filespecs: The merged filespecs dict the describes the paths captured by this field.
  :param path_globs: A PathGlobs describing included files.
  :param excluded_path_globs: A PathGlobs describing files excluded (ie, subtracted) from the
    include set.
  """

  def __eq__(self, other):
    return type(self) == type(other) and self.address == other.address and self.arg == other.arg

  def __ne__(self, other):
    return not (self == other)

  def __hash__(self):
    return hash(self.address)

  def __repr__(self):
    return str(self)

  def __str__(self):
    return 'SourcesField(address={}, arg={}, filespecs={!r})'.format(self.address, self.arg, self.filespecs)


class BundlesField(datatype('BundlesField', ['address', 'bundles', 'filespecs_list', 'path_globs_list', 'excluded_path_globs_list']), Field):
  """Represents the `bundles` argument, each of which has a PathGlobs to represent its `fileset`."""

  def __eq__(self, other):
    return type(self) == type(other) and self.address == other.address

  def __ne__(self, other):
    return not (self == other)

  def __hash__(self):
    return hash(self.address)


class BundleAdaptor(Struct):
  """A Struct to capture the args for the `bundle` object.

  Bundles have filesets which we need to capture in order to execute them in the engine.

  TODO: Bundles should arguably be Targets, but that distinction blurs in the `exp` examples
  package, where a Target is just a collection of configuration.
  """


class JvmAppAdaptor(TargetAdaptor):
  def __init__(self, bundles=None, **kwargs):
    """
    :param list bundles: A list of `BundleAdaptor` objects
    """
    super(JvmAppAdaptor, self).__init__(**kwargs)
    self.bundles = bundles

  @addressable_list(Exactly(BundleAdaptor))
  def bundles(self):
    """The BundleAdaptors for this JvmApp."""
    return self.bundles

  @property
  def field_adaptors(self):
    with exception_logging(logger, 'Exception in `field_adaptors` property'):
      field_adaptors = super(JvmAppAdaptor, self).field_adaptors
      if getattr(self, 'bundles', None) is None:
        return field_adaptors

      bundles_field = self._construct_bundles_field()
      return field_adaptors + (bundles_field,)

  def _construct_bundles_field(self):
    filespecs_list = []
    path_globs_list = []
    excluded_path_globs_list = []
    for bundle in self.bundles:
      # NB: if a bundle has a rel_path, then the rel_root of the resulting file globs must be
      # set to that rel_path.
      rel_root = getattr(bundle, 'rel_path', self.address.spec_path)

      base_globs = BaseGlobs.from_sources_field(bundle.fileset, rel_root)
      path_globs, excluded_path_globs = base_globs.to_path_globs(rel_root)

      filespecs_list.append(base_globs.filespecs)
      path_globs_list.append(path_globs)
      excluded_path_globs_list.append(excluded_path_globs)
    return BundlesField(self.address,
                        self.bundles,
                        filespecs_list,
                        path_globs_list,
                        excluded_path_globs_list)


class RemoteSourcesAdaptor(TargetAdaptor):
  def __init__(self, dest=None, **kwargs):
    """
<<<<<<< HEAD
    :param  bundles: A list of `BundleAdaptor` objects
=======
    :param dest: A target constructor.
>>>>>>> aa01643b
    """
    if not isinstance(dest, string_types):
      dest = dest._type_alias
    super(RemoteSourcesAdaptor, self).__init__(dest=dest, **kwargs)


class PythonTargetAdaptor(TargetAdaptor):
  @property
  def field_adaptors(self):
    with exception_logging(logger, 'Exception in `field_adaptors` property'):
      field_adaptors = super(PythonTargetAdaptor, self).field_adaptors
      if getattr(self, 'resources', None) is None:
        return field_adaptors
      base_globs = BaseGlobs.from_sources_field(self.resources, self.address.spec_path)
      path_globs, excluded_path_globs = base_globs.to_path_globs(self.address.spec_path)
      sources_field = SourcesField(self.address,
                                   'resources',
                                   base_globs.filespecs,
                                   path_globs,
                                   excluded_path_globs)
      return field_adaptors + (sources_field,)


class BaseGlobs(Locatable, AbstractClass):
  """An adaptor class to allow BUILD file parsing from ContextAwareObjectFactories."""

  @staticmethod
  def from_sources_field(sources, spec_path):
    """Return a BaseGlobs for the given sources field.

    `sources` may be None, a list/tuple/set, a string or a BaseGlobs instance.
    """
    if sources is None:
      return Files(spec_path=spec_path)
    elif isinstance(sources, BaseGlobs):
      return sources
    elif isinstance(sources, string_types):
      return Files(sources, spec_path=spec_path)
    elif isinstance(sources, (set, list, tuple)):
      return Files(*sources, spec_path=spec_path)
    else:
      raise AssertionError('Could not construct PathGlobs from {}'.format(sources))

  @staticmethod
  def _filespec_for_excludes(raw_excludes, spec_path):
    if isinstance(raw_excludes, string_types):
      raise ValueError('Excludes of type `{}` are not supported: got "{}"'
                       .format(type(raw_excludes).__name__, raw_excludes))

    excluded_patterns = []
    for raw_exclude in raw_excludes:
      exclude_filespecs = BaseGlobs.from_sources_field(raw_exclude, spec_path).filespecs
      if exclude_filespecs.get('exclude', []):
        raise ValueError('Nested excludes are not supported: got {}'.format(raw_excludes))
      excluded_patterns.extend(exclude_filespecs.get('globs', []))
    return {'globs': excluded_patterns}

  @abstractproperty
  def path_globs_kwarg(self):
    """The name of the `PathGlobs` parameter corresponding to this BaseGlobs instance."""

  @abstractproperty
  def legacy_globs_class(self):
    """The corresponding `wrapped_globs` class for this BaseGlobs."""

  def __init__(self, *patterns, **kwargs):
    raw_spec_path = kwargs.pop('spec_path')
    self._file_globs = self.legacy_globs_class.to_filespec(patterns).get('globs', [])
    raw_excludes = kwargs.pop('exclude', [])
    self._excluded_file_globs = self._filespec_for_excludes(raw_excludes, raw_spec_path).get('globs', [])
    self._spec_path = raw_spec_path

    # `follow_links=True` is the default behavior for wrapped globs, so we pop the old kwarg
    # and warn here to bridge the gap from v1->v2 BUILD files.
    follow_links = kwargs.pop('follow_links', None)
    if follow_links is not None:
      logger.warn(
        'Ignoring `follow_links={}` kwarg on glob. Default behavior is to follow all links.'
        .format(follow_links)
      )

    if kwargs:
      raise ValueError('kwargs not supported for {}. Got: {}'.format(type(self), kwargs))

  @property
  def filespecs(self):
    """Return a filespecs dict representing both globs and excludes."""
    return {'globs': self._file_globs, 'exclude': self._exclude_filespecs}

  @property
  def _exclude_filespecs(self):
    if self._excluded_file_globs:
      return [{'globs': self._excluded_file_globs}]
    else:
      return []

  def to_path_globs(self, relpath):
    """Return two PathGlobs representing the included and excluded Files for these patterns."""
    return (
        PathGlobs.create_from_specs(relpath, self._file_globs),
        PathGlobs.create_from_specs(relpath, self._excluded_file_globs)
      )


class Files(BaseGlobs):
  path_globs_kwarg = 'files'
  legacy_globs_class = wrapped_globs.Globs


class Globs(BaseGlobs):
  path_globs_kwarg = 'globs'
  legacy_globs_class = wrapped_globs.Globs


class RGlobs(BaseGlobs):
  path_globs_kwarg = 'rglobs'
  legacy_globs_class = wrapped_globs.RGlobs


class ZGlobs(BaseGlobs):
  path_globs_kwarg = 'zglobs'
  legacy_globs_class = wrapped_globs.ZGlobs<|MERGE_RESOLUTION|>--- conflicted
+++ resolved
@@ -160,11 +160,7 @@
 class RemoteSourcesAdaptor(TargetAdaptor):
   def __init__(self, dest=None, **kwargs):
     """
-<<<<<<< HEAD
-    :param  bundles: A list of `BundleAdaptor` objects
-=======
     :param dest: A target constructor.
->>>>>>> aa01643b
     """
     if not isinstance(dest, string_types):
       dest = dest._type_alias
