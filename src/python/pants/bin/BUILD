# Copyright 2014 Pants project contributors (see CONTRIBUTORS.md).
# Licensed under the Apache License, Version 2.0 (see LICENSE).

python_library(
  sources=globs('*.py', exclude=['options_initializer.py',
                                 'extension_loader.py',
                                 'plugin_resolver.py']),
  dependencies=[
    '3rdparty/python/twitter/commons:twitter.common.collections',
    '3rdparty/python:setproctitle',
    ':options_initializer',
    'src/python/pants/backend/jvm/tasks:nailgun_task',
    'src/python/pants/base:build_environment',
    'src/python/pants/base:build_file',
    'src/python/pants/base:cmd_line_spec_parser',
    'src/python/pants/base:project_tree',
    'src/python/pants/base:specs',
    'src/python/pants/base:workunit',
    'src/python/pants/build_graph',
    'src/python/pants/core_tasks',
<<<<<<< HEAD
    'src/python/pants/engine:build_files',
    'src/python/pants/engine:engine',
    'src/python/pants/engine:fs',
=======
    'src/python/pants/engine/legacy:address_mapper',
    'src/python/pants/engine/legacy:change_calculator',
    'src/python/pants/engine/legacy:graph',
    'src/python/pants/engine/legacy:parser',
    'src/python/pants/engine:engine',
    'src/python/pants/engine:fs',
    'src/python/pants/engine:graph',
>>>>>>> 80634597
    'src/python/pants/engine:legacy_engine',
    'src/python/pants/engine:mapper',
    'src/python/pants/engine:parser',
    'src/python/pants/engine:scheduler',
    'src/python/pants/engine:storage',
<<<<<<< HEAD
    'src/python/pants/engine/legacy:address_mapper',
    'src/python/pants/engine/subsystem:native',
    'src/python/pants/engine/legacy:graph',
    'src/python/pants/engine/legacy:parser',
=======
>>>>>>> 80634597
    'src/python/pants/goal',
    'src/python/pants/goal:context',
    'src/python/pants/goal:run_tracker',
    'src/python/pants/help',
    'src/python/pants/option',
    'src/python/pants/pantsd/subsystem:pants_daemon_launcher',
    'src/python/pants/reporting',
    'src/python/pants/scm/subsystems:changed',
    'src/python/pants/subsystem',
    'src/python/pants/task',
    'src/python/pants/util:contextutil',
    'src/python/pants/util:dirutil',
    'src/python/pants/util:filtering',
    'src/python/pants/util:memo',
  ],
)

python_library(
  name='extension_loader',
  sources=['extension_loader.py'],
  dependencies=[
    '3rdparty/python:setuptools',
    '3rdparty/python/twitter/commons:twitter.common.collections',
    'src/python/pants/base:exceptions',
    'src/python/pants/build_graph:build_graph',
    ':plugins',
  ]
)

python_library(
  name='plugin_resolver',
  sources=['plugin_resolver.py'],
  dependencies=[
    '3rdparty/python:pex',
    '3rdparty/python:setuptools',
    'src/python/pants/backend/python:python_setup',
    'src/python/pants/option:option',
    'src/python/pants/subsystem:subsystem',
    'src/python/pants/util:dirutil',
    'src/python/pants/util:memo',
  ]
)

python_library(
  name='options_initializer',
  sources=['options_initializer.py'],
  dependencies=[
    '3rdparty/python:setuptools',
    ':extension_loader',
    ':plugin_resolver',
    'src/python/pants/base:build_environment',
    'src/python/pants/base:exceptions',
    'src/python/pants/engine/legacy:change_calculator',
    'src/python/pants/goal:goal',
    'src/python/pants/logging:logging',
    'src/python/pants/option:option',
    'src/python/pants/subsystem:subsystem',
  ]
)

target(
  name='plugins',
  dependencies=[
    'src/python/pants/backend/codegen:plugin',
    'src/python/pants/backend/docgen:plugin',
    'src/python/pants/backend/graph_info:plugin',
    'src/python/pants/backend/jvm:plugin',
    'src/python/pants/backend/project_info:plugin',
    'src/python/pants/backend/python:plugin',
  ],
)

# This binary's entry_point is used by the pantsbuild.pants sdist to setup a binary for
# pip installers, ie: it is why this works to get `pants` on your PATH:
# $ pip install pantsbuild.pants
# $ pants
python_binary(
  name='pants',
  entry_point='pants.bin.pants_exe:main',
  dependencies=[
    ':bin',
  ],
)

# This binary is for internal use only.  It adds deps on both internal_backends not meant for
# publishing in the `pantsbuild.pants` sdist as well as deps on backend plugins published as
# separate sdists from the core `pantsbuild.pants` sdist that this repo uses.
python_binary(
  name='pants_local_binary',
  entry_point='pants.bin.pants_exe:main',
  dependencies=[
    ':bin',
    'contrib/python/src/python/pants/contrib/python/checks/tasks/checkstyle:all',
    'pants-plugins/src/python/internal_backend:plugins',
  ],
)<|MERGE_RESOLUTION|>--- conflicted
+++ resolved
@@ -18,31 +18,19 @@
     'src/python/pants/base:workunit',
     'src/python/pants/build_graph',
     'src/python/pants/core_tasks',
-<<<<<<< HEAD
-    'src/python/pants/engine:build_files',
-    'src/python/pants/engine:engine',
-    'src/python/pants/engine:fs',
-=======
     'src/python/pants/engine/legacy:address_mapper',
     'src/python/pants/engine/legacy:change_calculator',
     'src/python/pants/engine/legacy:graph',
     'src/python/pants/engine/legacy:parser',
+    'src/python/pants/engine/subsystem:native',
+    'src/python/pants/engine:build_files',
     'src/python/pants/engine:engine',
     'src/python/pants/engine:fs',
-    'src/python/pants/engine:graph',
->>>>>>> 80634597
     'src/python/pants/engine:legacy_engine',
     'src/python/pants/engine:mapper',
     'src/python/pants/engine:parser',
     'src/python/pants/engine:scheduler',
     'src/python/pants/engine:storage',
-<<<<<<< HEAD
-    'src/python/pants/engine/legacy:address_mapper',
-    'src/python/pants/engine/subsystem:native',
-    'src/python/pants/engine/legacy:graph',
-    'src/python/pants/engine/legacy:parser',
-=======
->>>>>>> 80634597
     'src/python/pants/goal',
     'src/python/pants/goal:context',
     'src/python/pants/goal:run_tracker',
